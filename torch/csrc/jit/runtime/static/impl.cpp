#include <torch/csrc/jit/runtime/static/impl.h>

#include <ATen/MemoryOverlap.h>
#include <ATen/core/interned_strings.h>
#include <c10/core/CPUAllocator.h>
#include <c10/core/InferenceMode.h>
#include <c10/util/irange.h>
#include <caffe2/core/scope_guard.h>
#include <caffe2/core/timer.h>
#include <torch/csrc/jit/ir/alias_analysis.h>
#include <torch/csrc/jit/passes/canonicalize.h>
#include <torch/csrc/jit/passes/concat_opt.h>
#include <torch/csrc/jit/passes/dead_code_elimination.h>
#include <torch/csrc/jit/passes/freeze_module.h>
#include <torch/csrc/jit/passes/remove_mutation.h>
#include <torch/csrc/jit/passes/subgraph_rewrite.h>
#include <torch/csrc/jit/runtime/static/ops.h>
#include <torch/csrc/jit/runtime/static/passes.h>
#include <torch/csrc/jit/runtime/vararg_functions.h>
#include <stdexcept>

namespace torch {
namespace jit {

// graph must be frozen or canEnableStaticRuntime would return false if there's
// any prim::CallMethod op left in the graph
bool canEnableStaticRuntime(const std::shared_ptr<torch::jit::Graph>& graph) {
  // check for sub-blocks
  bool can_support = true;
  bool has_blocks = false;
  for (auto* node : graph->block()->nodes()) {
    if (node->blocks().size() > 0) {
      has_blocks = true;
      VLOG(1) << "Found nested sub-blocks in graph at node: "
              << PrintNode(node);
    }
    if (node->kind() == prim::Constant) {
      continue;
    }
    // check if can get op from Node
    const Operator* op = node->maybeOperator();
    if (!op && !nativeOpIsRegistered(node->kind())) {
      can_support = false;
      LOG(WARNING) << "Found unsupported op: " << node->kind().toQualString();
    }
  }
  if (has_blocks) {
    LOG(WARNING)
        << "Found nested sub-block in graph. Static Runtime doesn't support nested sub-blocks.";
    can_support = false;
  }
  return can_support;
}

namespace {

void OptimizeGraph(
    std::shared_ptr<torch::jit::Graph>& graph,
    const StaticModuleOptions& opts) {
  Inline(*graph);
  ConstantPropagation(graph);
  Canonicalize(graph);
  ConstantPropagation(graph);
  RemoveTensorMutation(graph);
  ConstantPropagation(graph);
  EliminateDeadCode(graph);
  FuseInferenceOpsForSparseNN(graph);
  UseVariadicCat(graph);

  // TODO: we can avoid this guard by moving operations
  // to exposed folders.
#ifdef FBCODE_CAFFE2
  if (opts.enable_out_variant) {
    FuseListUnpack(graph);
    ReplaceWithCopy(graph);
  }
#endif
  ConstantPropagation(graph);
}

// remove unused input 0 from graph
bool RemoveSelfFromGraphInput(std::shared_ptr<torch::jit::Graph>& graph) {
  if (graph->inputs().at(0)->type()->is_module()) {
    if (graph->inputs().at(0)->hasUses()) {
      return false;
    }
    graph->eraseInput(0);
  }
  return true;
}

// remove "self" from function schema
c10::FunctionSchema RemoveSelfFromSchema(const c10::FunctionSchema& s) {
  TORCH_CHECK(s.arguments().size() >= 1 && s.arguments()[0].name() == "self");
  std::vector<Argument> args({s.arguments().begin() + 1, s.arguments().end()});
  return s.cloneWithArguments(args);
}

bool mayContainAlias(AliasDb& db, const Value* a, const Value* b) {
  // NOLINTNEXTLINE(cppcoreguidelines-pro-type-const-cast)
  return db.mayContainAlias(const_cast<Value*>(a), const_cast<Value*>(b));
}

bool mayContainAlias(
    AliasDb& db,
    const std::unordered_set<const Value*>& a,
    const std::unordered_set<const Value*>& b) {
  std::vector<Value*> as;
  std::vector<Value*> bs;
  as.reserve(a.size());
  for (auto* v : a) {
    // NOLINTNEXTLINE(cppcoreguidelines-pro-type-const-cast)
    as.emplace_back(const_cast<Value*>(v));
  }
  bs.reserve(b.size());
  for (auto* v : b) {
    // NOLINTNEXTLINE(cppcoreguidelines-pro-type-const-cast)
    bs.emplace_back(const_cast<Value*>(v));
  }
  return db.mayContainAlias(as, bs);
}

// Collect the set of Values that are candidates for memory planning:
//   - Values that are used in in-place operators (i.e., _out variants), and
//   - excluding those that are either inputs or outputs of
//     non in-place operators
//
// Returns
//   first: Values that are candidates for memory planning
//   second: A deterministc order of all values
std::pair<std::vector<const Value*>, std::vector<const Value*>>
GetMemoryPlanningCandidates(const std::shared_ptr<torch::jit::Graph>& graph) {
  // for determinism
  std::unordered_set<const Value*> seen_values;
  std::vector<const Value*> all_values;
  std::unordered_set<const Value*> can_reuse;
  // values used by unsupported ops (as either inputs or outputs)
  // these need to be removed from "can_reuse" after analyzing all nodes
  std::unordered_set<const Value*> cannot_reuse;
  for (auto* n : graph->nodes()) {
    bool can_reuse_inputs_outputs = canReuseInputsOutputs(n);
    for (const auto* v : n->inputs()) {
      if (!seen_values.count(v)) {
        all_values.emplace_back(v);
        seen_values.insert(v);
      }
      if (can_reuse_inputs_outputs) {
        can_reuse.insert(v);
      } else {
        cannot_reuse.insert(v);
      }
    }
    for (const auto* v : n->outputs()) {
      all_values.emplace_back(v);
      seen_values.insert(v);
      if (can_reuse_inputs_outputs) {
        can_reuse.insert(v);
      } else {
        cannot_reuse.insert(v);
      }
    }
  }
  for (const auto* v : cannot_reuse) {
    can_reuse.erase(v);
  }
  // find a deterministic order
  std::vector<const Value*> optimizable;
  for (const auto* v : all_values) {
    if (can_reuse.count(v)) {
      optimizable.emplace_back(v);
      can_reuse.erase(v);
    }
  }
  return std::make_pair(optimizable, all_values);
}

// Equipped with a liveness map we can allocate memory to
// ivalues, reusing memory along the way. However, we are
// constrained by the set of optimizable_values
// (inputs/outputs of out variants). Inputs/outputs of view ops
// can't be reused.
//
// Algorithm:
// # clusters of values sharing the same memory
// # are called "value_to_same_storage_values" in the implementation
// # inserting into a cluster denotes sharing memory.
//
// clusters = {}
// for all v in optimzable_values:
//   for all cluster in clusters: # can we insert into cluster?
//     for all live_v in live_during(v):
//        if cluster.contains(live_v):
//          skip to next custer
//     cluster.add(v)
//     skip to next v
//   if no cluster found:
//     clusters.add(cluster{v})
//
//
// NB: This is a deterministic implementation, which makes it easier to tune
// and debug.
std::unordered_map<const Value*, std::vector<const Value*>>
GenerateSameStorageValues(
    const LivenessMap& alive_during,
    const std::unordered_set<const Value*>& always_alive,
    const std::pair<std::vector<const Value*>, std::vector<const Value*>>&
        optimizable,
    AliasDb& db) {
  const auto& optimizable_values = optimizable.first;
  const auto& all_values = optimizable.second;

  // map Value* to a set Value* that can share the same storage with it
  std::unordered_map<const Value*, std::vector<const Value*>>
      same_storage_values;

  // make new_v and old_v map to the same storage (i.e., add to each other's
  // same_storage_values set)
  auto share_storage_fn = [&](const Value* new_v, const Value* old_v) {
    if (new_v == old_v) {
      return;
    }
    DCHECK(same_storage_values.count(old_v));
    std::set<const Value*> seen;
    std::vector<const Value*> values;
    for (auto* v : same_storage_values.at(old_v)) {
      if (seen.count(v)) {
        continue;
      }
      seen.insert(v);
      values.emplace_back(v);
    }
    for (auto* v : same_storage_values.at(new_v)) {
      if (seen.count(v)) {
        continue;
      }
      seen.insert(v);
      values.emplace_back(v);
    }
    for (const auto* v : values) {
      same_storage_values[v] = values;
    }
  };

  // initialize with known same_storage_values (aliasing values)
  for (const auto* v : all_values) {
    if (!same_storage_values.count(v)) {
      same_storage_values[v] = {v};
    }
    // skip always alive values (alias inputs/outputs/weights)
    if (always_alive.count(v)) {
      continue;
    }
    for (const auto& p : same_storage_values) {
      // NB: this means we cannot optimize operations that "sometimes alias"
      // TODO: add a more robust check of this behavior at runtime
      // FIXME (penguin): this handling makes v and MayAlias(v) share the
      // same storage, which is not correct.
      if (db.mayAlias(p.first, v)) {
        share_storage_fn(v, p.first);
      }
    }
  }

  // to preserve determinism
  std::vector<const Value*> seen;

  auto compute_liveset_fn =
      [&always_alive, &alive_during, &same_storage_values](
          std::set<const Value*>& live, const Value* v) {
        for (const auto* sv : same_storage_values.at(v)) {
          const auto& l = alive_during.count(sv) ? alive_during.at(sv)
                                                 : std::set<const Value*>{};
          live.insert(l.begin(), l.end());
        }
        live.insert(always_alive.begin(), always_alive.end());
      };

  // check if same_storage_values[s] intersects with live
  auto intersect_fn = [&same_storage_values](
                          std::set<const Value*>& live, const Value* s) {
    bool intersect = false;
    for (const auto* v : same_storage_values.at(s)) {
      if (live.count(v)) {
        intersect = true;
        break;
      }
    }
    return intersect;
  };

  for (const auto* v : optimizable_values) {
    if (always_alive.count(v)) {
      continue;
    }
    // get values that are live during the lifetime of v
    std::set<const Value*> live;
    compute_liveset_fn(live, v);
    for (const auto* s : seen) {
      // if live(same_storage_values[v]) and same_storage_values[s]
      // do not overlap, then s and v can share the same storage
      if (!intersect_fn(live, s)) {
        share_storage_fn(v, s);
        // since s is added to same_storage_values[v], live needs
        // to be recomputed, so bail out here
        break;
      }
    }
    seen.emplace_back(v);
  }

  return same_storage_values;
}

void PrepareGraphForStaticModule(
    std::shared_ptr<torch::jit::Graph> graph,
    const StaticModuleOptions& opts) {
  TORCH_CHECK(canEnableStaticRuntime(graph));
  OptimizeGraph(graph, opts);
}

std::pair<std::shared_ptr<Graph>, std::shared_ptr<Module>>
PrepareForStaticModule(
    const torch::jit::Module& m,
    bool is_frozen,
    const StaticModuleOptions& opts) {
  VLOG(1) << "StaticModuleOptions: cleanup_activations "
          << opts.cleanup_activations << ", enable_out_variant "
          << opts.enable_out_variant << ", optimize_memory"
          << opts.optimize_memory << ", optimize_graph_output_memory"
          << opts.optimize_graph_output_memory;

  std::shared_ptr<Module> module_ptr;
  if (!is_frozen) {
    auto module = m.copy();
    module.eval();
    module_ptr = std::make_shared<Module>(freeze_module(module));
  } else {
    module_ptr = std::make_shared<Module>(m.copy());
  }

  Method method = module_ptr->get_method("forward");
  auto graph = module_ptr->get_method("forward").graph();

  // graph->dump();
  PrepareGraphForStaticModule(graph, opts);

  return std::make_pair(graph, module_ptr);
}

std::pair<std::shared_ptr<Graph>, std::shared_ptr<Module>>
PrepareForStaticModule(
    std::shared_ptr<torch::jit::Graph> graph,
    const StaticModuleOptions& opts) {
  PrepareGraphForStaticModule(graph, opts);
  return std::make_pair(graph, nullptr);
}

} // namespace

StaticModule::StaticModule(
    std::shared_ptr<torch::jit::Graph> g,
    const StaticModuleOptions& opts)
    : StaticModule(PrepareForStaticModule(g, opts), opts) {}

StaticModule::StaticModule(
    const torch::jit::Module& m,
    bool is_frozen,
    const StaticModuleOptions& opts)
    : StaticModule(PrepareForStaticModule(m, is_frozen, opts), opts) {}

StaticModule::StaticModule(
    std::pair<std::shared_ptr<torch::jit::Graph>, std::shared_ptr<Module>>
        graph_and_module,
    const StaticModuleOptions& opts)
    : opts_(opts),
      graph_(std::move(graph_and_module.first)),
      module_(std::move(graph_and_module.second)) {
  // check opt flags
  if (opts.optimize_graph_output_memory) {
    TORCH_CHECK(
        opts_.enable_out_variant && opts_.optimize_memory,
        "When optimize_graph_output_memory is true, enable_out_variant and optimize_memory must be set to true");
  }
  if (opts_.optimize_memory) {
    TORCH_CHECK(
        opts_.enable_out_variant,
        "When optimize_memory is true, enable_out_variant must be set to true");
  }

  // handle schema
  if (module_) {
    Method method = module_->get_method("forward");
    schema_ = method.function().getSchema();
    if (RemoveSelfFromGraphInput(graph_)) {
      schema_ = RemoveSelfFromSchema(method.function().getSchema());
    } else {
      first_input_is_self_ = true;
      schema_ = method.function().getSchema();
    }
  }

  // map Value* to IValue (from inputs or prim::Constant) or null
  std::unordered_map<Value*, IValue*> value_to_ivalue;
  // map Value* to its SSA definition IR
  std::unordered_map<Value*, DefInfo> value_to_ssa_def;

  // N inputs map to the first N entries in storage
  for (auto i : c10::irange(graph_->inputs().size())) {
    Value* input = graph_->inputs()[i];
    value_to_ivalue[input] = nullptr;
    value_to_ssa_def[input] = std::make_pair(INPUT_VALUE, i);
  }

  // NB: before optimizing the order of execution, ensure that the
  // memory optimization pass (LivenessMap) is
  // aware of the new order!

  // Fill constants first, so we have a std::vector<IValue> we can reference
  // later
  for (Node* node : graph_->nodes()) {
    if (node->kind() != prim::Constant) {
      continue;
    }
    auto* v = node->output();
    TORCH_CHECK(v->type()->kind() != FunctionType::Kind);
    constants_.emplace_back(toIValue(v).value());
  }
  {
    // construct SSA definition for constant nodes
    int i = 0;
    for (Node* node : graph_->nodes()) {
      if (node->kind() != prim::Constant) {
        continue;
      }
      auto* v = node->output();
      value_to_ssa_def[v] = std::make_pair(CONSTANT_VALUE, i);
      value_to_ivalue[v] = &(constants_[i++]);
    }
  }

  // construct SSA definition for non-constant nodes
  int node_idx = 0;
  for (Node* node : graph_->nodes()) {
    if (node->kind() == prim::Constant) {
      continue;
    }
    std::vector<const IValue*> ivalue_inputs;
    std::vector<DefInfo> input_ssa_defs;
    for (Value* input : node->inputs()) {
      ivalue_inputs.emplace_back(value_to_ivalue.at(input));
      input_ssa_defs.emplace_back(value_to_ssa_def.at(input));
    }
    node_inputs_ssa_def_map_[node_idx] = input_ssa_defs;
    nodes_.emplace_back(
        ProcessedNode(node, std::move(ivalue_inputs), opts.enable_out_variant));
    for (const auto i : c10::irange(node->outputs().size())) {
      value_to_ivalue[node->outputs()[i]] = nullptr;
      value_to_ssa_def[node->outputs()[i]] = std::make_pair(node_idx, i);
    }
    node_idx++;
  }
  for (auto output : graph_->outputs()) {
    output_ssa_defs_.emplace_back(value_to_ssa_def[output]);
  }

  // Prepare for memory planning
  AliasDb alias_db(graph_);
  external_values_ = GetAlwaysAliveValues(graph_, alias_db);

  if (opts_.optimize_memory) {
    auto lm = GetLiveness(graph_, external_values_, alias_db).first;
    auto values = GetMemoryPlanningCandidates(graph_);
    value_to_same_storage_values_ =
        GenerateSameStorageValues(lm, external_values_, values, alias_db);
  }
}

const StaticModuleOptions& StaticModule::opts() const {
  return opts_;
}

size_t StaticModule::num_outputs() const {
  return graph_->outputs().size();
}

size_t StaticModule::num_inputs() const {
  return graph_->inputs().size();
}

StaticRuntime& StaticModule::runtime() {
  if (!cached_runtime_) {
    cached_runtime_ = std::make_unique<StaticRuntime>(*this);
  }
  return *cached_runtime_;
}

std::vector<at::Tensor> StaticModule::operator()(
    const std::vector<at::Tensor>& inps) {
  return runtime()(inps);
}
c10::IValue StaticModule::operator()(
    const std::vector<c10::IValue>& args,
    const std::unordered_map<std::string, c10::IValue>& kwargs) {
  return runtime()(args, kwargs);
}

StaticRuntime::StaticRuntime(const StaticModule& sm) : static_module_(sm) {
  // NB: create unchanging std::vector<IValue>s we can reference
  inputs_.resize(sm.num_inputs());
  nodes_.resize(sm.nodes().size());

  for (const auto idx : c10::irange(sm.nodes().size())) {
    const auto& n_ref = sm.nodes()[idx];
    nodes_[idx] = n_ref; // copy the node
    auto& n = nodes_[idx];
    // hook up the inputs
    // NOLINTNEXTLINE(clang-diagnostic-sign-compare)
    for (const auto i : c10::irange(n.inputs().size())) {
      if (n.inputs()[i] == nullptr) {
        int node_idx = 0;
        int out_idx = 0;
        std::tie(node_idx, out_idx) = sm.index_map().at(idx)[i];
        DCHECK(out_idx >= 0);
        // input
        if (node_idx == StaticModule::INPUT_VALUE) {
          n.set_input(i, &inputs_[out_idx]);
        } else if (node_idx == StaticModule::CONSTANT_VALUE) {
          n.set_input(i, &sm.constants()[out_idx]);
        } else {
          DCHECK(node_idx >= 0);
          n.set_input(i, &(nodes_[node_idx].Output(out_idx)));
        }
      }
    }
  }

  for (const auto& index_pair : sm.output_indices()) {
    int node_idx = 0;
    int out_idx = 0;
    std::tie(node_idx, out_idx) = index_pair;
    if (node_idx == StaticModule::INPUT_VALUE) {
      outputs_.emplace_back(&inputs_[out_idx]);
    } else if (node_idx == StaticModule::CONSTANT_VALUE) {
      // This is a very rare case where const correctness
      // breaks -- the user is returning a constant from
      // the graph.
      // NOLINTNEXTLINE(cppcoreguidelines-pro-type-const-cast)
      outputs_.emplace_back(const_cast<IValue*>(&sm.constants()[out_idx]));
    } else {
      auto* out = &nodes_[node_idx].Output(out_idx);
      outputs_.emplace_back(out);
    }
  }
}

std::vector<at::Tensor> StaticRuntime::operator()(
    const std::vector<at::Tensor>& inps) {
  std::vector<c10::IValue> stack;
  stack.resize(inps.size());
  for (const auto i : c10::irange(inps.size())) {
    stack[i] = inps[i];
  }

  c10::IValue v =
      (*this)(stack, std::unordered_map<std::string, c10::IValue>());

  std::vector<at::Tensor> out;

  if (v.isTuple()) {
    auto t = v.toTuple();
    for (const auto& el : t->elements()) {
      out.emplace_back(el.toTensor());
    }
  } else {
    out.emplace_back(v.toTensor());
  }
  return out;
}

void StaticRuntime::set_inputs(
    const std::vector<c10::IValue>& args,
    const std::unordered_map<std::string, c10::IValue>& kwargs) {
  if (!kwargs.empty()) {
    // This is not ideal
    TORCH_CHECK(
        static_module_.schema(),
        "Schema is not available. Consider creating the Static Runtime "
        "with StaticModule(const torch::jit::Module& m) instead.");
    std::vector<c10::IValue> stack;
    stack.reserve(inputs_.size());
    if (static_module_.first_input_is_self()) {
      stack.emplace_back(static_module_.module()._ivalue());
    }
    stack.insert(stack.end(), args.begin(), args.end());

    static_module_.schema()->checkAndNormalizeInputs(stack, kwargs);
    DCHECK_EQ(inputs_.size(), stack.size());
    for (const auto i : c10::irange(stack.size())) {
      Input(i) = std::move(stack[i]);
    }
  } else {
    if (static_module_.first_input_is_self()) {
      Input(0) = static_module_.module()._ivalue();
      DCHECK_EQ(inputs_.size(), args.size() + 1);
      for (const auto i : c10::irange(args.size())) {
        Input(i + 1) = args[i];
      }
    } else {
      DCHECK_EQ(inputs_.size(), args.size());
      for (const auto i : c10::irange(args.size())) {
        Input(i) = args[i];
      }
    }
  }
}

c10::IValue StaticRuntime::operator()(
    const std::vector<c10::IValue>& args,
    const std::unordered_map<std::string, c10::IValue>& kwargs) {
  // We assume inference workloads, so we do not need
  // autograd. Enabling this is a significant win on dispatcher
  // overhead because it saves a round of dispatch for at least some
  // functions, such as resize_ and resize_as_.
  c10::InferenceMode mode;

  if (planner_) {
    planner_->allocate();
  }

  set_inputs(args, kwargs);

  // NB: before optimizing the order of execution, ensure that the
  // memory optimization pass (LivenessMap) is
  // aware of the new order!
  for (auto& n : nodes_) {
    // LOG(INFO) << "Running node: " << PrintNode(n.node());
    n.run();
  }

  if (static_module_.opts().cleanup_activations) {
    // MemoryPlanner is created after the first invocation of `run()`. This is
    // done intentionally because MemoryPlanner uses `Tensor` sizes of the
    // previous `run()` for memory planning of subsequent runs
    if (!planner_) {
      planner_ = std::make_unique<MemoryPlanner>(
          this,
          static_module_.values_share_same_storage(),
          static_module_.external_values(),
          static_module_.opts().enable_out_variant,
          static_module_.opts().optimize_graph_output_memory);
    }
    planner_->deallocate();
    // clean up owning refs of input tensors
    clean_up_input_ivalues();
  }

  // no need to keep references of outputs in static runtime anymore
  if (static_module_.num_outputs() > 1) {
    std::vector<c10::IValue> outputs;
    outputs.reserve(static_module_.num_outputs());
    for (auto i : c10::irange(static_module_.num_outputs())) {
      // use move here. Otherwise, clean up outputs_[i] explicitly
      outputs.emplace_back(std::move(*outputs_[i]));
    }
    return c10::ivalue::Tuple::create(std::move(outputs));
  }

#ifndef NDEBUG
  check_for_memory_leak(false);
#endif

  // use move here. Otherwise, clean up outputs_[0] explicitly
  return std::move(*outputs_[0]);
}

void StaticRuntime::benchmark(
    const std::vector<c10::IValue>& args,
    const std::unordered_map<std::string, c10::IValue>& kwargs,
    const int warmup_runs,
    const int main_runs) {
  float time_per_iter = benchmark_model(args, kwargs, warmup_runs, main_runs);
  std::cout << "Static runtime ms per iter: " << time_per_iter
            << ". Iters per second: " << 1000.0 / time_per_iter << std::endl;

  IndividualMetrics results =
      benchmark_individual_ops(args, kwargs, warmup_runs, main_runs);

  for (const auto i : c10::irange(nodes_.size())) {
    const Node* node = nodes_[i].node();
    std::cout << "Node #" << i << ": " << results.time_per_node[i]
              << " ms/iter, ";
    node->print(std::cout, 0, nullptr, false);
  }

  std::vector<std::pair<std::string, double>> time_per_node_type_vec{
      results.time_per_node_type.begin(), results.time_per_node_type.end()};
  std::sort(
      time_per_node_type_vec.begin(),
      time_per_node_type_vec.end(),
      [](auto& left, auto& right) { return left.second > right.second; });

  std::cout << "Time per node type:" << std::endl;
  for (const auto& p : time_per_node_type_vec) {
    const std::string& kind = p.first;
    const double ms = p.second;
    std::cout << std::setw(15) << ms << " ms. " << std::setw(10)
              << results.percent_per_node_type[kind] << "%. " << kind << " ("
              << results.instances_per_node_type[kind] << " nodes";
    if (results.out_nodes.count(kind) == 0) {
      std::cout << ")" << std::endl;
    } else {
      std::cout << ", out variant)" << std::endl;
    }
  }
  std::cout << std::setw(15) << results.total_time << " ms. in Total"
            << std::endl;
  std::cout << "StaticRuntime setup time: " << results.setup_time << " ms"
            << std::endl;
  std::cout << "Memory allocation time: " << results.memory_alloc_time
            << " ms\n";
  std::cout << "Memory deallocation time: " << results.memory_dealloc_time
            << " ms" << std::endl;
  std::cout << "Outputs deallocation time: " << results.output_dealloc_time
            << " ms" << std::endl;

  if (planner_) {
    std::cout << "Total memory managed: " << planner_->total_managed()
              << " bytes" << std::endl;
    if (static_module_.opts().optimize_memory) {
      std::cout << "Total number of reused tensors: "
                << planner_->total_reused_tensors() << std::endl;
    }
    std::cout << "Total number of 'out' variant nodes/total number of nodes: "
              << results.out_nodes_count << "/" << results.total_nodes_count
              << " ("
              << 100.0 * (results.out_nodes_count) /
            static_cast<float>(results.total_nodes_count)
              << "%)" << std::endl;
  }
  check_for_memory_leak();

#ifndef NDEBUG
  display_nodes(args, kwargs);
#endif
}

float StaticRuntime::benchmark_model(
    const std::vector<c10::IValue>& args,
    const std::unordered_map<std::string, c10::IValue>& kwargs,
    const int warmup_runs,
    const int main_runs) {
  TORCH_CHECK(warmup_runs >= 0 && main_runs >= 1);

  for (const auto i : c10::irange(warmup_runs)) {
    (void)i; // Suppress unused variable warning
    operator()(args, kwargs);
  }
  caffe2::Timer timer;
  for (const auto i : c10::irange(main_runs)) {
    (void)i; // Suppress unused variable warning
    operator()(args, kwargs);
  }
  float millis = timer.MilliSeconds();
  return millis / static_cast<float>(main_runs);
}

bool display_ivalue(const IValue& iv) {
  if (iv.isTensor()) {
    std::cout << "Tensor " << iv.toTensor().toString() << " {";
    for (auto i : c10::irange(iv.toTensor().sizes().size())) {
      std::cout << iv.toTensor().sizes()[i];
      if (iv.toTensor().sizes().size() > i + 1) {
        std::cout << ", ";
      }
    }
    std::cout << "}\n";
    return true;
  } else if (iv.isTensorList()) {
    std::cout << "TensorList {" << iv.toTensorList().size() << "}\n";
    return true;
  } else if (iv.isGenericDict()) {
    std::cout << "Dict {" << iv.toGenericDict().size() << "}\n";
    return true;
  } else if (iv.isTuple()) {
    std::cout << "Tuple {" << iv.toTuple()->elements().size() << "}\n";
    return true;
  } else if (iv.isInt()) {
    std::cout << "int {" << iv.toInt() << "}\n";
    return true;
  } else if (iv.isBool()) {
    std::cout << "bool {" << iv.toBool() << "}\n";
    return true;
  } else if (iv.isDouble()) {
    std::cout << "double {" << iv.toDouble() << "}\n";
    return true;
  }
  return false;
}

void display_pnode_info(const ProcessedNode& pnode) {
  pnode.node()->print(std::cout, 0, nullptr, false);
  const std::vector<const IValue*>& inputs = pnode.inputs();
  for (auto i : c10::irange(inputs.size())) {
    std::cout << "\ti" << i << ": ";
    if (!display_ivalue(*inputs[i])) {
      std::cout << *(pnode.node()->inputs()[i]->type()) << '\n';
    }
  }
  const std::vector<IValue>& outputs = pnode.outputs();
  for (auto i : c10::irange(outputs.size())) {
    std::cout << "\to" << i << ": ";
    if (!display_ivalue(outputs[i])) {
      std::cout << *(pnode.node()->outputs()[i]->type()) << '\n';
    }
  }
}

void StaticRuntime::display_nodes(
    const std::vector<c10::IValue>& args,
    const std::unordered_map<std::string, c10::IValue>& kwargs) {
  c10::InferenceMode mode;
  if (planner_) {
    planner_->allocate();
  }
  set_inputs(args, kwargs);

  for (auto& node : nodes_) {
    node.run();
    display_pnode_info(node);
  }

  if (static_module_.opts().cleanup_activations) {
    // MemoryPlanner is created after the first invocation of `run()`. This is
    // done intentionally because MemoryPlanner uses `Tensor` sizes of the
    // previous `run()` for memory planning of subsequent runs
    if (!planner_) {
      planner_ = std::make_unique<MemoryPlanner>(
          this,
          static_module_.values_share_same_storage(),
          static_module_.external_values(),
          static_module_.opts().enable_out_variant,
          static_module_.opts().optimize_graph_output_memory);
    }
    planner_->deallocate();
    // clean up owning refs of input tensors
    clean_up_input_ivalues();
  }
}

StaticRuntime::IndividualMetrics StaticRuntime::benchmark_individual_ops(
    const std::vector<c10::IValue>& args,
    const std::unordered_map<std::string, c10::IValue>& kwargs,
    const int warmup_runs,
    const int main_runs) {
  TORCH_CHECK(warmup_runs >= 0 && main_runs >= 1);

  // See comment on above use of InferenceMode for
  // explanation.
  c10::InferenceMode mode;

  IndividualMetrics results;
  results.time_per_node.resize(nodes_.size(), 0);

  // setup time
  caffe2::Timer timer;

  set_inputs(args, kwargs);

  results.setup_time = timer.MilliSeconds();

  // warmup runs
  for (const auto i : c10::irange(warmup_runs)) {
    (void)i; // Suppress unused variable warning
    operator()(args, kwargs);
  }

  // main runs
  for (const auto k : c10::irange(main_runs)) {
    (void)k; // Suppress unused variable warning

    set_inputs(args, kwargs);

    timer.Start();
    if (planner_) {
      planner_->allocate();
    }
    float millis = timer.MilliSeconds();
    results.memory_alloc_time += millis;

    for (const auto i : c10::irange(nodes_.size())) {
      timer.Start();
      nodes_[i].run();
      millis = timer.MilliSeconds();
      results.time_per_node[i] += millis;
    }
    timer.Start();
    if (static_module_.opts().cleanup_activations) {
      if (!planner_) {
        planner_ = std::make_unique<MemoryPlanner>(
            this,
            static_module_.values_share_same_storage(),
            static_module_.external_values(),
            static_module_.opts().enable_out_variant,
            static_module_.opts().optimize_graph_output_memory);
      }
      planner_->deallocate();
      // clean up owning refs of input tensors
      clean_up_input_ivalues();
    }
    millis = timer.MilliSeconds();
    results.memory_dealloc_time += millis;

    timer.Start();
    // no need to keep references of outputs in static runtime anymore
    c10::IValue output;
    if (static_module_.num_outputs() > 1) {
      std::vector<c10::IValue> outputs;
      outputs.reserve(static_module_.num_outputs());
      for (const auto i : c10::irange(static_module_.num_outputs())) {
        // use move here. Otherwise, clean up outputs_[i] explicitly
        outputs.emplace_back(std::move(*outputs_[i]));
      }
      output = c10::ivalue::Tuple::create(std::move(outputs));
    }

#ifndef NDEBUG
    check_for_memory_leak(false);
#endif

    // use move here. Otherwise, clean up outputs_[0] explicitly
    output = std::move(*outputs_[0]);
    // release outputs explicitly to measure the time it takes
    output = IValue();
    millis = timer.MilliSeconds();
    results.output_dealloc_time += millis;
  }

  // post processing
  for (const auto i : c10::irange(nodes_.size())) {
    const Node* node = nodes_[i].node();
    std::string kind = std::string(node->kind().toQualString());
    results.time_per_node[i] /= static_cast<float>(main_runs);
    results.time_per_node_type[kind] += results.time_per_node[i];
    results.instances_per_node_type[kind]++;
    if (nodes_[i].has_out_variant()) {
      results.out_nodes.insert(kind);
      results.out_nodes_count++;
    }
    results.total_time += results.time_per_node[i];
  }
  results.total_nodes_count = nodes_.size();
  results.memory_alloc_time /= static_cast<float>(main_runs);
  results.memory_dealloc_time /= static_cast<float>(main_runs);
  results.output_dealloc_time /= static_cast<float>(main_runs);
  for (const auto& p : results.time_per_node_type) {
    const std::string& kind = p.first;
    results.percent_per_node_type[kind] = p.second / results.total_time * 100;
  }
  return results;
}

void StaticRuntime::check_for_memory_leak(bool output_returned) {
  if (!static_module_.opts().cleanup_activations) {
    return;
  }

  // check for inputs
  for (const auto i : c10::irange(inputs_.size())) {
    TORCH_CHECK(inputs_[i].isNone(), "Input ", i, " was not cleaned up");
  }

  std::unordered_set<const IValue*> output_ivalues(
      outputs_.begin(), outputs_.end());
  for (const auto n : c10::irange(nodes_.size())) {
    auto& pnode = nodes_[n];
    for (const auto i : c10::irange(pnode.outputs().size())) {
      const IValue* ival = &pnode.Output(i);
      const Value* val = pnode.node()->output(i);
      const std::string error_msg = "Output " + c10::to_string(i) + ", %" +
          val->debugName() + " of node " + c10::to_string(n) +
          " was not cleaned up";
      if (output_ivalues.count(ival) == 0) {
        // check for intermediates
        if (!ival->isNone()) {
          TORCH_CHECK(
              ival->isTensor() || isOptimizableContainerType(pnode.node()),
              error_msg);
          if (ival->isTensor()) {
            const auto& t = ival->toTensor();
            if (t.defined()) {
              auto* storage_impl = t.storage().unsafeGetStorageImpl();
              TORCH_CHECK(storage_impl->data() == nullptr, error_msg);
            }
          }
        }
      } else {
        // check for outputs
        if (output_returned) {
          TORCH_CHECK(ival->isNone(), error_msg);
        }
      }
    }
  }
  VLOG(1) << "Finished checking for memory leak";
}

static void assign_storage_to_managed_tensors(
    StaticRuntime* runtime,
    const std::unordered_set<const Value*>& managed_tensor_values,
    const std::unordered_map<const Value*, std::vector<const Value*>>&
        value_to_same_storage_values,
    std::vector<std::pair<size_t, std::vector<at::Tensor*>>>& managed_tensors) {
  // map Value to index to managed_storage, where multiple values can
  // map to the same index (i.e., sharing the same storage)
  std::unordered_map<const Value*, size_t> value_to_storage_idx;

  // Snapshot of the current memory state
  for (auto& pnode : runtime->nodes()) {
    for (const auto i : c10::irange(pnode.outputs().size())) {
      auto& ival = pnode.Output(i);
      const auto* val = pnode.node()->outputs()[i];
      if (managed_tensor_values.count(val)) {
        TORCH_CHECK(ival.isTensor());
        at::Tensor* tensor = &ival.toTensor();

        if (value_to_storage_idx.count(val)) {
          managed_tensors[value_to_storage_idx[val]].second.emplace_back(
              tensor);
        } else {
          auto p =
              std::make_pair<size_t, std::vector<at::Tensor*>>(0, {tensor});
          managed_tensors.emplace_back(std::move(p));
          // first of a group, update the value_to_storage_idx map with the
          // index
          if (value_to_same_storage_values.count(val)) {
            auto storage_idx = managed_tensors.size() - 1;
            for (const auto* v : value_to_same_storage_values.at(val)) {
              value_to_storage_idx[v] = storage_idx;
            }
          }
        }
      }
    }
  }
}

MemoryPlanner::MemoryPlanner(
    StaticRuntime* runtime,
    const std::unordered_map<const Value*, std::vector<const Value*>>&
        value_to_same_storage_values,
    const std::unordered_set<const Value*>& external_values,
    bool enable_out_variant,
    bool manage_graph_output_memory) {
  // collect register indices of outputs of ops with out variant
  std::unordered_set<const Value*> managed_tensor_values;
  std::unordered_set<const Value*> leaked_values;
  if (enable_out_variant) {
    for (ProcessedNode& pnode : runtime->nodes()) {
      if (pnode.has_out_variant()) {
        // NOLINTNEXTLINE(clang-diagnostic-sign-compare)
        for (const auto i : c10::irange(pnode.outputs().size())) {
          const Value* out_v = pnode.node()->outputs()[i];
          if (external_values.count(out_v)) {
            continue;
          }
          // Types are stored in the underlying TorchScript IR
          const auto& type = out_v->type();
          if (type->cast<TensorType>()) {
            managed_tensor_values.insert(out_v);
          } else if (isOptimizableContainerType(pnode.node())) {
            // We "leak" certain container types because their allocations take
            // a long time
            leaked_values.insert(out_v);
          }
        }
      }
    }
  }

  // collect unmanaged output ivalues
  std::unordered_set<IValue*> unmanaged_ivalues;
  for (ProcessedNode& pnode : runtime->nodes()) {
    // NOLINTNEXTLINE(clang-diagnostic-sign-compare)
    for (const auto i : c10::irange(pnode.outputs().size())) {
      // Types are stored in the underlying TorchScript IR
      const Value* out_v = pnode.node()->outputs()[i];
      if (managed_tensor_values.count(out_v) || leaked_values.count(out_v)) {
        continue;
      }
      IValue& out = pnode.Output(i);
      unmanaged_ivalues.insert(&out);
    }
  }
  // since runtime->outputs() escape from run(), remove them from
  // managed_tensor_values and from unmanaged_ivalues
  for (const Value* output : runtime->graph().outputs()) {
    managed_tensor_values.erase(output);
  }
  for (IValue* output : runtime->outputs()) {
    unmanaged_ivalues.erase(output);
  }

  // copy to unmanaged_ivalues_
  for (IValue* out : unmanaged_ivalues) {
    unmanaged_ivalues_.emplace_back(out);
  }

  if (enable_out_variant) {
    ::torch::jit::assign_storage_to_managed_tensors(
        runtime,
        managed_tensor_values,
        value_to_same_storage_values,
        managed_tensors_);
  }
}

// Don't change the size if it is already aligned, otherwise increase the size
// to make it aligned.
size_t MemoryPlanner::compute_aligned_tensor_size(size_t nbytes) {
  // Note: everything below is size_t
  return (nbytes + c10::gAlignment - 1) & (~(c10::gAlignment - 1));
}

<<<<<<< HEAD

// Get set of all inputs/outputs/constants (always alive) and their aliases
std::unordered_set<const Value*> GetAlwaysAliveValues(
    const std::shared_ptr<torch::jit::Graph>& graph,
    AliasDb& db) {
  // a set of Values whose live-range exceed current inference
  std::unordered_set<const Value*> always_alive;

  // mark inputs, constants, outputs as always_alive
  for (const auto* input : graph->inputs()) {
    always_alive.insert(input);
  }
  for (const auto* output : graph->outputs()) {
    always_alive.insert(output);
  }
  for (const auto* node : graph->nodes()) {
    if (node->kind() == prim::Constant) {
      for (const auto* output : node->outputs()) {
        always_alive.insert(output);
      }
    }
  }

  // insert aliases of always live Values
  for (const auto* node : graph->nodes()) {
    // constants are already in the always_alive set
    if (node->kind() != prim::Constant) {
      for (const auto* v : node->outputs()) {
        if (mayContainAlias(db, ValueSet{v}, always_alive)) {
          always_alive.insert(v);
        }
      }
    }
  }
  return always_alive;
}

//  The algorithm does a traversal of the execution graph
//  while keeping track of the live values.
std::pair<LivenessMap, LiveRanges> GetLiveness(
    const std::shared_ptr<torch::jit::Graph>& graph,
    const std::unordered_set<const Value*>& always_alive,
    AliasDb& db) {
  // map a Value to a set of Values that overlap live-ranges with the Value's
  std::unordered_map<const Value*, std::set<const Value*>> liveness_map;

  // map Values to its creation order in graph (Note: only traverse top-level
  // nodes such that nodes under control-flows are represented by top-level
  // block nodes)
  std::vector<const Value*> values_in_creation_order;
  std::unordered_map<const Value*, size_t> values_to_idx_in_creation_order;
  for (const auto* node : graph->nodes()) {
    for (const auto* v : node->outputs()) {
      values_to_idx_in_creation_order[v] = values_in_creation_order.size();
      values_in_creation_order.emplace_back(v);
    }
  }

  std::unordered_map<const Node*, size_t> nodes_to_idx_in_topo_order;
  int idx = 1;
  for (const auto* node : graph->nodes()) {
    nodes_to_idx_in_topo_order[node] = idx++;
  }

  std::unordered_map<const Value*, size_t> value_creation_idx;
  std::unordered_map<const Value*, std::unordered_set<size_t>> value_use_idxs;

  // presence of a Value in live_values_use_chain means the Value alive
  // Value mapped to set of Nodes that may use the Value (i.e., use-chain of
  // Value)
  std::unordered_map<const Value*, std::set<const Node*>> live_values_use_chain;
  // Node mapped to set of Values that the Node may use (i.e., def-chain of node
  // inputs)
  std::unordered_map<const Node*, std::set<const Value*>> live_nodes_def_chain;

  // add v to the current liveness_map
  std::function<void(const Value* v)> add_live_value_fn = [&](const Value* v) {
    if (liveness_map.count(v)) {
      return;
    }
    liveness_map[v] = {};

    for (const auto& live_v : live_values_use_chain) {
      liveness_map.at(v).insert(live_v.first);
      liveness_map.at(live_v.first).insert(v);
    }

    // only add values to the live set if they
    // have deps, otherwise they die immediately
    if (v->uses().size()) {
      live_values_use_chain[v] = {};
    }

    // record the relationship between v (Value) and its uses (Node)
    for (const auto& u : v->uses()) {
      const auto* node = u.user;
      live_values_use_chain.at(v).insert(node);
      value_use_idxs[v].insert(nodes_to_idx_in_topo_order[node]);
      live_nodes_def_chain[node].insert(v);
    }

    // FIXME(penguin): the following alias refinement seems to assume
    // that `v` refers to a new  tensor created by the node that defines
    // v, thus other Values "before" the node that defines `v` cannot
    // possibly be aliased to `v`.
    // TODO(penguin): Is it a limitation of TS alias analysis
    // so that we need to do such refinement? If so, better improve
    // alias analysis so that we dont need this special handling here
    //
    // Refine aliases of v by include only those created after v
    std::vector<const Value*> refined_aliases;
    auto idx = values_to_idx_in_creation_order[v];
    for (; idx < values_in_creation_order.size(); ++idx) {
      auto* alias_v = values_in_creation_order[idx];
      if (mayContainAlias(db, v, alias_v)) {
        refined_aliases.emplace_back(alias_v);
      }
    }
    // for all the values in the alias set,
    // we set them "alive"
    for (auto* aliased_v : refined_aliases) {
      value_creation_idx[aliased_v] = value_creation_idx[v];
      add_live_value_fn(aliased_v);
      for (const auto& u : aliased_v->uses()) {
        const auto* node = u.user;
        // track deps of the aliased values is if they
        // are our own
        live_values_use_chain.at(v).insert(node);
        value_use_idxs[v].insert(nodes_to_idx_in_topo_order[node]);
        live_nodes_def_chain[node].insert(v);
      }
    }
  };

  auto traverse_node_fn = [&](const Node* node,
                              std::vector<const Value*>& dead) {
    if (live_nodes_def_chain.count(node)) {
      for (const auto* v : live_nodes_def_chain.at(node)) {
        live_values_use_chain.at(v).erase(node);
        if (!live_values_use_chain.at(v).size()) {
          dead.emplace_back(v);
        }
      }
    }
  };

  for (const auto* node : graph->nodes()) {
    for (const auto* v : node->outputs()) {
      if (always_alive.count(v) == 0) {
        value_creation_idx[v] = nodes_to_idx_in_topo_order[node];
        add_live_value_fn(v);
      }
    }

    std::vector<const Value*> dead;
    traverse_node_fn(node, dead);
    for (const auto* dead_value : dead) {
      live_values_use_chain.erase(dead_value);
    }
  }

  for (const auto& v : live_values_use_chain) {
    TORCH_CHECK(always_alive.count(v.first));
  }

  for (const auto* node : graph->nodes()) {
    for (const auto* input : node->inputs()) {
      for (const auto* output : node->outputs()) {
        if (liveness_map.count(input) && liveness_map.count(output)) {
          liveness_map.at(input).insert(output);
          liveness_map.at(output).insert(input);
        }
      }
    }
  }

  LiveRanges live_ranges;
  for (const auto& item : value_use_idxs) {
    auto value = item.first;
    auto idxs = item.second;

    live_ranges[value] = std::make_pair(
        value_creation_idx[value], *max_element(begin(idxs), end(idxs)));
  }

  return std::make_pair(liveness_map, live_ranges);
}

at::DataPtr MemoryPlanner::allocate_buffer(
    size_t size,
    at::DeviceType deviceType) {
  at::Allocator* allocator;
  if (deviceType == at::kCPU) {
    allocator = c10::GetCPUCachingAllocator();
  } else {
    allocator = GetAllocator(deviceType);
  }
=======
at::DataPtr MemoryPlanner::allocate_buffer(size_t size) {
  at::Allocator* allocator = c10::GetCPUCachingAllocator();
>>>>>>> 8f99db84
  return allocator->allocate(size);
}

void MemoryPlanner::allocate() {
  if (managed_bytes_ == 0) {
    return;
  }
  buffer_ = allocate_buffer(managed_bytes_);

  size_t offset = 0;
  uint8_t* start = static_cast<uint8_t*>(buffer_.get());

  reused_tensors_ = 0;
  for (const auto& ms : managed_tensors_) {
    auto tensor_size = ms.first;
    if (tensor_size == 0) {
      continue;
    }
    const auto& tensors = ms.second;
    DCHECK_LE(offset + tensor_size, managed_bytes_);
    void* src = static_cast<void*>(start + offset);

    for (auto* tensor : tensors) {
      tensor->storage().set_data_ptr_noswap(
          at::DataPtr(src, src, nullptr, tensor->device()));
      tensor->storage().set_nbytes(tensor_size);
      reused_tensors_++;
    }
    reused_tensors_--;

    offset += tensor_size;
  }
  DCHECK_EQ(offset, managed_bytes_);
}

void MemoryPlanner::deallocate() {
  managed_bytes_ = 0;

  // free memory used by outputs of ops in out variants
  // but keep the TensorImpl and StorageImpl around
  for (auto& ms : managed_tensors_) {
    const auto& tensors = ms.second;
    size_t max = ms.first;
    for (auto& tensor : tensors) {
      size_t current_size =
          compute_aligned_tensor_size(tensor->storage().nbytes());
      tensor->storage().unsafeGetStorageImpl()->reset();
      max = std::max(max, current_size);
    }
    // Static runtime does not know the size of tensors statically, so we use
    // the tensor size from the previous run to allocate tensors for the next
    // run (following C2 tradition), exploiting the fact that tensor storage
    // size does not have to match that of real tensor size. The following logic
    // records the tensor storage size for the next run.
    ms.first = max;
    managed_bytes_ += max;
  }

  // for unmanaged ivalues (either tensor or non-tensor), we reset the *iv so
  // that the objects pointed to by *iv may be reclaimed by reference counting
  for (auto& iv : unmanaged_ivalues_) {
    *iv = IValue();
  }
  buffer_ = {};
}

ProcessedNode::ProcessedNode(
    Node* node,
    std::vector<const IValue*>&& inputs,
    bool enable_out_variant)
    : node_(node), inputs_(std::move(inputs)) {
  // TODO leverage type information
  outputs_.resize(node->outputs().size());

  if (enable_out_variant && (fn_ = getOutOfPlaceOperation(node))) {
    VLOG(1) << "Switch to out variant for node: " << PrintNode(node);
    return;
  }
  if (!fn_ && (native_fn_ = getNativeOperation(node))) {
    VLOG(1) << "Switch to native impl for node: " << PrintNode(node);
    return;
  }
  {
    const Operator& op = node->getOperator();
    op_ = op.getOperation(node);
    VLOG(1) << "Fallback interpreter for node: " << PrintNode(node);
  }
}

void ProcessedNode::run() {
  DCHECK(verify_outputs_not_overlapping_with_immutable_inputs());
  if (fn_) {
    fn_(this);
  } else if (native_fn_) {
    native_fn_(this);
  } else {
    std::vector<IValue> stack;
    const size_t size = node_->inputs().size();
    stack.reserve(size + 1);
    for (const auto i : c10::irange(size)) {
      stack.emplace_back(Input(i));
    }
    // Need to store the number of inputs in stack for variadic ops.
    if (hasVarArgs(node_)) {
      stack.emplace_back(static_cast<int>(size));
    }

    DCHECK(op_);
    op_->operator()(&stack);

    DCHECK_EQ(stack.size(), node_->outputs().size());
    for (const auto i : c10::irange(node_->outputs().size())) {
      Output(i) = std::move(stack[i]);
    }
  }
}

bool ProcessedNode::verify_outputs_not_overlapping_with_immutable_inputs()
    const {
  auto schema = node()->maybeSchema();
  if (!schema || schema->is_mutable()) {
    return true;
  }
  for (const IValue* in : inputs_) {
    if (!in->isTensor()) {
      continue;
    }
    const auto& in_t = in->toTensor();
    for (const IValue& out : outputs_) {
      if (!out.isTensor()) {
        continue;
      }
      const auto& out_t = out.toTensor();
      at::MemOverlapStatus status = at::get_overlap_status(in_t, out_t);
      if (status != at::MemOverlapStatus::NO) {
        return false;
      }
    }
  }
  return true;
}

} // namespace jit
} // namespace torch<|MERGE_RESOLUTION|>--- conflicted
+++ resolved
@@ -1121,8 +1121,6 @@
   return (nbytes + c10::gAlignment - 1) & (~(c10::gAlignment - 1));
 }
 
-<<<<<<< HEAD
-
 // Get set of all inputs/outputs/constants (always alive) and their aliases
 std::unordered_set<const Value*> GetAlwaysAliveValues(
     const std::shared_ptr<torch::jit::Graph>& graph,
@@ -1319,10 +1317,6 @@
   } else {
     allocator = GetAllocator(deviceType);
   }
-=======
-at::DataPtr MemoryPlanner::allocate_buffer(size_t size) {
-  at::Allocator* allocator = c10::GetCPUCachingAllocator();
->>>>>>> 8f99db84
   return allocator->allocate(size);
 }
 
