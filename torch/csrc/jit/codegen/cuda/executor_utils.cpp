#include <ATen/CUDAGeneratorImpl.h>
#include <ATen/cuda/CUDAContext.h>
#include <ATen/cuda/nvrtc_stub/ATenNVRTC.h>

#include <c10/cuda/CUDACachingAllocator.h>
#include <c10/util/irange.h>

#include <torch/csrc/jit/codegen/cuda/executor_utils.h>
#include <torch/csrc/jit/codegen/cuda/instrumentation.h>
#include <torch/csrc/jit/codegen/cuda/ir_all_nodes.h>
#include <torch/csrc/jit/codegen/cuda/ir_iostream.h>
#include <torch/csrc/jit/codegen/cuda/kernel_ir_printer.h>
#include <torch/csrc/jit/codegen/fuser/cuda/fused_kernel.h>
#include <torch/csrc/jit/resource_guard.h>

#include <nvfuser_resources/PhiloxCudaStateRaw.h>
#include <nvfuser_resources/block_reduction.h>
#include <nvfuser_resources/block_sync_atomic.h>
#include <nvfuser_resources/block_sync_default.h>
#include <nvfuser_resources/broadcast.h>
#include <nvfuser_resources/fp16_support.h>
#include <nvfuser_resources/grid_reduction.h>
#include <nvfuser_resources/helpers.h>
#include <nvfuser_resources/random_numbers.h>
#include <nvfuser_resources/tensor.h>
#include <nvfuser_resources/welford.h>

#include <cuda_occupancy.h>

#include <fstream>

namespace torch {
namespace jit {
namespace fuser {
namespace cuda {
namespace executor_utils {

std::string kernelPreamble() {
  std::stringstream ss;

#ifndef __HIP_PLATFORM_HCC__
  ss << nvfuser_resources::fp16_support_cu;
#else
  ss << R"(
#ifndef __noinline__
#define __noinline__ __attribute__((noinline))
#endif
#ifndef __forceinline__
#define __forceinline__ inline __attribute__((always_inline))
#endif
#ifndef assert
#define assert(expr) ((void)0)
#endif
#ifndef __align__
#define __align__(x) __attribute__((aligned(x)))
#endif
  )";
#endif

  ss << nvfuser_resources::tensor_cu;
  ss << nvfuser_resources::random_numbers_cu;
  ss << nvfuser_resources::helpers_cu;
  if (std::getenv("PYTORCH_NVFUSER_USE_BLOCK_SYNC_ATOMIC")) {
    ss << nvfuser_resources::block_sync_atomic_cu;
  } else {
    ss << nvfuser_resources::block_sync_default_cu;
  }
  ss << nvfuser_resources::block_reduction_cu;
  ss << nvfuser_resources::grid_reduction_cu;
  ss << nvfuser_resources::broadcast_cu;
  ss << nvfuser_resources::welford_cu;
  ss << nvfuser_resources::PhiloxCudaStateRaw_cu;

  return ss.str();
}

namespace {

// return false if arg's type, number of dimensions, and device, doesn't match
// param and provided c10:device
bool validateKernelArgTensor(
    const at::Tensor& arg,
    const Val* param,
    const c10::Device& device,
    std::stringstream& msg) {
  // Arg is a tensor. Param must be a tensor too.
  if (*param->getValType() != ValType::TensorView) {
    msg << "Argument is a tensor, but the parameter is not.\n";
    return false;
  }

  // Check the rank of the tensors.
  size_t arg_dim = arg.dim();
  // Note: This requires current Fusion to be active.
  // NOLINTNEXTLINE(cppcoreguidelines-init-variables)
  size_t param_dim =
      TensorDomain::noReductions(param->as<TensorView>()->getRootDomain())
          .size();
  // see [Note - broadcast support in integration]
  // Because of broadcasting support handled in integration, we relax the rank
  // check as necessary.
  if (arg_dim > param_dim) {
    msg << "Argument tensor's rank is " << arg_dim << ", but the parameter is "
        << param_dim << "\n";
    return false;
  }

  if (arg.device() != device) {
    msg << "Argument is on device that is not compiled for."
        << "\n";
    return false;
  }
  // Check element type
  at::ScalarType arg_data_type = arg.scalar_type();
  DataType param_data_type = *param->getDataType();
  bool match = false;
  switch (arg_data_type) {
    case at::ScalarType::Double:
      match = param_data_type == DataType::Double;
      break;
    case at::ScalarType::Half:
      match = param_data_type == DataType::Half;
      break;
    case at::ScalarType::Float:
      match = param_data_type == DataType::Float;
      break;
    case at::ScalarType::Long:
      match = param_data_type == DataType::Int;
      break;
    case at::ScalarType::Int:
      match = param_data_type == DataType::Int32;
      break;
    case at::ScalarType::Bool:
      match = param_data_type == DataType::Bool;
      break;
    default:
      msg << "Argument element type, " << arg_data_type << ", is not supported."
          << "\n";
      return false;
  }
  if (!match)
    msg << "Argument element type is " << arg_data_type
        << ", but the parameter is " << param_data_type << "\n";
  return match;
}

// Return false if  arg_type doesn't match the type in param
bool validateKernelArgScalar(
    const c10::IValue& arg,
    const Val* param,
    std::stringstream& msg) {
  if (!arg.isScalar()) {
    msg << "Argument is a scalar, but the parameter is not."
        << "\n";
    return false;
  }
  DataType param_type = *param->getDataType();
  bool match = false;
  switch (arg.toScalar().type()) {
    case c10::ScalarType::Long:
      match = param_type == DataType::Int || param_type == DataType::Int32;
      break;
    case c10::ScalarType::Double:
      match = param_type == DataType::Double || param_type == DataType::Float ||
          param_type == DataType::Half;
      break;
    case c10::ScalarType::Bool:
      match = param_type == DataType::Bool;
      break;
    default:
      match = false;
  }
  if (!match) {
    msg << "Argument type is " << arg.toScalar().type()
        << ", but the parameter is " << param_type << "\n";
  }
  return match;
}

// Return false if arg and param don't match up and if arg's device (if a
// tensor) doesn't match provided device
bool validateKernelArg(
    const c10::IValue& arg,
    const Val* param,
    const c10::Device& device,
    std::stringstream& msg) {
  if (arg.isTensor()) {
    return validateKernelArgTensor(arg.toTensor(), param, device, msg);
  } else {
    return validateKernelArgScalar(arg, param, msg);
  }
}

// Return true if all the tensors have the same stride, assumes all tensors are
// contiguous
bool checkSameStride(const std::vector<c10::IValue>& tensors) {
  if (tensors.size() < 2) {
    return true;
  }
  for (size_t idx = 0; idx < tensors.size() - 1; ++idx) {
    auto current = tensors[idx];
    auto next = tensors[idx + 1];
    if (!current.isTensor() || !next.isTensor()) {
      return false;
    }

    const auto& current_tensor = current.toTensor();
    const auto& next_tensor = next.toTensor();
    if (current_tensor.ndimension() != next_tensor.ndimension()) {
      return false;
    }

    for (int64_t i = 0; i < current_tensor.ndimension(); ++i) {
      if (current_tensor.stride(i) != next_tensor.stride(i)) {
        return false;
      }
    }
  }
  return true;
}

// Return true if all the tensors are contiguous and have the same striding
bool checkSameContiguity(const std::vector<c10::IValue>& tensors) {
  auto reference = tensors.front();
  if (!reference.isTensor()) {
    return false;
  }

  // Determine if the reference tensor is contiguous
  const auto& reference_tensor = reference.toTensor();
  int64_t expected_stride = 1;
  for (int64_t i = 1; i <= reference_tensor.ndimension(); ++i) {
    int64_t ind = reference_tensor.ndimension() - i;
    if (reference_tensor.size(ind) == 1) {
      continue;
    }
    if (reference_tensor.stride(ind) != expected_stride) {
      return false;
    }
    expected_stride *= reference_tensor.size(ind);
  }

  // Check if all the tensors have the same contiguity
  return checkSameStride(tensors);
}

bool checkValidMisalignedTensors(
    const std::unordered_set<TensorView*>& inp_tv,
    const std::unordered_set<TensorView*>& out_tv,
    const std::vector<c10::IValue>& inp_tensors,
    const std::vector<c10::IValue>& out_tensors) {
  if (out_tv.empty()) {
    // Only check input tensors
    return checkSameStride(inp_tensors);
  } else if (!out_tv.empty() && out_tensors.empty()) {
    // Assume out tensors are contiguous
    return checkSameContiguity(inp_tensors);
  } else {
    // Only check input and output tensors
    std::vector<c10::IValue> tensors;
    tensors.insert(tensors.end(), inp_tensors.begin(), inp_tensors.end());
    tensors.insert(tensors.end(), out_tensors.begin(), out_tensors.end());
    return checkSameStride(tensors);
  }
}

} // namespace

void validateKernelInputs(
    Fusion* fusion,
    const at::ArrayRef<IValue>& inputs,
    const c10::Device& device) {
  FUSER_PERF_SCOPE("executor_utils::ValidateKernelInputs");

  // This is necessary as we were traversing the fusion graph later in the check
  FusionGuard fg(fusion);
  // Check inputs
  TORCH_INTERNAL_ASSERT(
      inputs.size() == fusion->inputs().size(),
      "Wrong number of kernel inputs.");

  std::stringstream msg;
  bool mismatch = false;
  for (size_t i = 0; i < inputs.size(); ++i) {
    const IValue& arg = inputs[i];
    const Val* param = fusion->inputs()[i];
    mismatch = !validateKernelArg(arg, param, device, msg) || mismatch;
  }
  TORCH_INTERNAL_ASSERT(
      !mismatch, "Found one or more invalid arguments: ", msg.str());
}

void validateKernelOutputs(
    Fusion* fusion,
    const std::vector<at::Tensor>& outputs,
    const c10::Device& device) {
  FUSER_PERF_SCOPE("executor_utils::ValidateKernelOutputs");

  TORCH_INTERNAL_ASSERT(
      fusion->outputs().size() != 0,
      "Kernel should have at least one output tensor.");

  TORCH_INTERNAL_ASSERT(
      outputs.size() == fusion->outputs().size(),
      "Wrong number of kernel outputs.");

  std::stringstream msg;
  bool mismatch = false;
  for (size_t i = 0; i < outputs.size(); ++i) {
    const at::Tensor& arg = outputs[i];
    const Val* param = fusion->outputs()[i];
    mismatch = !validateKernelArg(arg, param, device, msg) || mismatch;
  }
  TORCH_INTERNAL_ASSERT(
      !mismatch, "Found one or more invalid arguments: ", msg.str());
}

bool canVectorize(const IValue& aten_val, int word_size) {
  if (!aten_val.isTensor()) {
    return false;
  }

  const auto& aten_tensor = aten_val.toTensor();

  if (reinterpret_cast<size_t>(aten_tensor.data_ptr()) %
          (word_size * aten_tensor.dtype().itemsize()) !=
      0) {
    return false;
  }

  for (size_t i = aten_tensor.ndimension(); i > 0; i--) {
    if (aten_tensor.size(i - 1) != 1) {
      if (aten_tensor.size(aten_tensor.ndimension() - 1) % word_size != 0 ||
          aten_tensor.stride(aten_tensor.ndimension() - 1) != 1) {
        return false;
      }
      break;
    }
  }

  for (auto stride : aten_tensor.strides()) {
    if (stride != 1 && stride % word_size != 0) {
      return false;
    }
  }

  return true;
}

bool canVectorize(
    TensorView* fusion_tv,
    int word_size,
    GpuLower& lower,
    kir::ExpressionEvaluator& expr_eval) {
  IterDomain* last_root_dim = nullptr;
  // TODO: Should this be rfactor instead of root??
  for (size_t i = fusion_tv->getRootDomain().size(); i > 0; i--) {
    auto r_id = fusion_tv->getRootDomain()[i - 1];
    if (r_id->isReduction() || r_id->isBroadcast()) {
      continue;
    }
    last_root_dim = r_id;
    break;
  }

  if (last_root_dim == nullptr) {
    return false;
  }

  auto last_dim_size =
      expr_eval.evaluate(lower.lowerValue(last_root_dim->extent()));

  if (!last_dim_size.has_value()) {
    return false;
  }

  if (last_dim_size.value() % word_size != 0) {
    return false;
  }

  return true;
}

// Misaligned vectorization check. Currently misaligned vectorization is limited
// to global-register and register-global load/store patterns. However, this
// could be improved to include shared memory.
void validateVectorizedTensors(
    Fusion* fusion,
    const at::ArrayRef<IValue>& inputs,
    const std::vector<at::Tensor>& outputs,
    GpuLower& lower,
    kir::ExpressionEvaluator& expr_eval) {
  std::unordered_set<TensorView*> global_inp_misaligned_tv;
  std::unordered_set<TensorView*> global_out_misaligned_tv;
  std::unordered_map<TensorView*, int> tv_to_vector_word_size;
  // Find all vectorized tensors and their word size
  for (auto expr : fusion->exprs()) {
    if (!expr->isA<UnaryOp>() ||
        expr->as<UnaryOp>()->getUnaryOpType() != UnaryOpType::Set) {
      continue;
    }
    auto uop = expr->as<UnaryOp>();
    if (!uop->out()->isA<TensorView>() || !uop->in()->isA<TensorView>()) {
      continue;
    }
    auto out_tv = uop->out()->as<TensorView>();
    auto in_tv = uop->in()->as<TensorView>();
    IterDomain* vector_dim = nullptr;
    for (auto id : out_tv->domain()->domain()) {
      if (id->getParallelType() == ParallelType::Vectorize ||
          id->getParallelType() == ParallelType::MisalignedVectorize) {
        TORCH_INTERNAL_ASSERT(
            vector_dim == nullptr,
            "Found multiple vectorized dimensions on tensor ",
            out_tv);
        vector_dim = id;
      }
    }
    if (vector_dim == nullptr) {
      continue;
    }
    auto vector_word_size =
        expr_eval.evaluate(lower.lowerValue(vector_dim->extent()));
    TORCH_INTERNAL_ASSERT(
        vector_word_size.has_value(),
        "Non constant vector dimension found in ",
        out_tv);
    tv_to_vector_word_size[out_tv] = vector_word_size.value();
    tv_to_vector_word_size[in_tv] = vector_word_size.value();

    if (vector_dim->getParallelType() == ParallelType::MisalignedVectorize) {
      if (out_tv->getMemoryType() == MemoryType::Global &&
          in_tv->getMemoryType() == MemoryType::Local) {
        global_out_misaligned_tv.insert(out_tv);
      } else if (
          in_tv->getMemoryType() == MemoryType::Global &&
          out_tv->getMemoryType() == MemoryType::Local) {
        global_inp_misaligned_tv.insert(in_tv);
      } else {
        TORCH_INTERNAL_ASSERT(
            false,
            "Unsupported memory configuration for misaligned vectorization.");
      }
    }
  }

  // Check striding information on input and outputs as well as size information
  // of all
  std::vector<c10::IValue> inp_misaligned_tensors;
  std::vector<c10::IValue> out_misaligned_tensors;
  for (auto entry : tv_to_vector_word_size) {
    auto tv = entry.first;
    auto word_size = entry.second;
    if (tv->isFusionInput()) {
      auto inp_it =
          std::find(fusion->inputs().begin(), fusion->inputs().end(), tv);
      TORCH_INTERNAL_ASSERT(
          inp_it != fusion->inputs().end(),
          "Could not find ",
          tv,
          " in fusion inputs.");
      auto inp_pos = std::distance(fusion->inputs().begin(), inp_it);
      auto aten_inp = inputs[inp_pos];

      if (global_inp_misaligned_tv.find(tv) != global_inp_misaligned_tv.end()) {
        inp_misaligned_tensors.emplace_back(aten_inp);
      } else {
        TORCH_INTERNAL_ASSERT(
            canVectorize(aten_inp, word_size),
            "Error vectorizing, ",
            tv,
            " as input provided does not allowed vectorization by word size, ",
            word_size);
      }
    } else if (tv->isFusionOutput() && outputs.size() > 0) {
      auto out_it =
          std::find(fusion->outputs().begin(), fusion->outputs().end(), tv);
      TORCH_INTERNAL_ASSERT(
          out_it != fusion->outputs().end(),
          "Could not find ",
          tv,
          " in provided fusion outputs.");
      auto out_pos = std::distance(fusion->outputs().begin(), out_it);
      auto aten_out = outputs[out_pos];

      if (global_out_misaligned_tv.find(tv) != global_out_misaligned_tv.end()) {
        out_misaligned_tensors.emplace_back(aten_out);
      } else {
        TORCH_INTERNAL_ASSERT(
            canVectorize(aten_out, word_size),
            "Error vectorizing, ",
            tv,
            " as output provided does not allowed vectorization by word size, ",
            word_size);
      }
    } else {
      if (!tv_to_vector_word_size.count(tv)) {
        TORCH_INTERNAL_ASSERT(
            canVectorize(tv, word_size, lower, expr_eval),
            "Could not vectorize ",
            tv,
            " it's inner most dim is not a multiple of ",
            word_size);
      }
    }
  }

  // If input stride is non-contiguous + no outputs, return false
  TORCH_INTERNAL_ASSERT(
      checkValidMisalignedTensors(
          global_inp_misaligned_tv,
          global_out_misaligned_tv,
          inp_misaligned_tensors,
          out_misaligned_tensors),
      "All global tensors must have the same stride for misaligned vectorization.");
}

kir::ExpressionEvaluator bindKernelInputs(
    const at::ArrayRef<IValue>& aten_inputs,
    kir::Kernel* kernel) {
  FUSER_PERF_SCOPE("executor_utils::BindKernelInputs");

  TORCH_INTERNAL_ASSERT(
      kernel->inputs().size() == aten_inputs.size(),
      "Something went wrong configuring launch. Inputs no longer match.");

  kir::ExpressionEvaluator expr_eval;
  const auto& inputs = kernel->inputs();

  for (size_t i = 0; i < inputs.size(); i++) {
    const auto input = inputs[i];

    if (auto tensor_input = dynamic_cast<kir::TensorView*>(input)) {
      TORCH_INTERNAL_ASSERT(
          aten_inputs[i].isTensor(),
          "Something went wrong configuring launch. Inputs no longer match.");

      const auto aten_tensor = aten_inputs[i].toTensor();
      const auto root_domain =
          kir::TensorDomain::noReductions(tensor_input->domain()->rootDomain());
      TORCH_INTERNAL_ASSERT(
          aten_tensor.ndimension() == static_cast<int>(root_domain.size()),
          "Something went wrong configuring launch. Inputs no longer match.");

      for (size_t dim = 0; dim < root_domain.size(); dim++) {
        const auto extent = root_domain[dim]->extent();
        const auto value = aten_tensor.sizes()[dim];
        const auto prev_value = expr_eval.evaluate(extent);
        if (prev_value.has_value()) {
          TORCH_CHECK(
              *prev_value == value,
              "Attempting to bind ",
              kir::toString(extent),
              " to ",
              value,
              "but it's already set to ",
              *prev_value);
        } else {
          expr_eval.bind(extent, value);
        }
      }
      // NOLINTNEXTLINE: https://bugs.llvm.org/show_bug.cgi?id=48525
    } else if (input->isScalar() && input->dtype() == DataType::Int) {
      TORCH_INTERNAL_ASSERT(
          aten_inputs[i].type()->kind() == c10::TypeKind::IntType);
      expr_eval.bind(input, aten_inputs[i].toInt());
    }
  }

  return expr_eval;
}

ExpressionEvaluator bindFusionInputs(
    const at::ArrayRef<IValue>& aten_inputs,
    Fusion* fusion) {
  FUSER_PERF_SCOPE("executor_utils::BindFusionInputs");

  TORCH_INTERNAL_ASSERT(
      fusion->inputs().size() == aten_inputs.size(),
      "Something went wrong configuring launch. Inputs no longer match.");

  ExpressionEvaluator evaluator(fusion);
  auto inputs = fusion->inputs();

  // This should probably move to EvaluationContext as we may want to bind
  // input values frequently. Bind fusion input values to runtime values.
  for (const auto i : c10::irange(fusion->inputs().size())) {
    if (inputs[i]->getValType() == ValType::TensorView) {
      TensorView* cg_tensor = inputs[i]->as<TensorView>();

      TORCH_INTERNAL_ASSERT(
          aten_inputs[i].isTensor(),
          "Something went wrong configuring launch. Inputs no longer match.");

      auto aten_tensor = aten_inputs[i].toTensor();
      auto root_dom = TensorDomain::noReductions(cg_tensor->getRootDomain());
      TORCH_INTERNAL_ASSERT(
          aten_tensor.ndimension() == (int64_t)root_dom.size(),
          "Something went wrong configuring launch. Inputs no longer match.");

      for (const auto dim : c10::irange(root_dom.size())) {
        const auto extent = root_dom[dim]->extent();
        const auto value = aten_tensor.sizes()[dim];
        const auto prev_value = evaluator.evaluate(extent);
        if (prev_value.has_value()) {
          TORCH_CHECK(
              *prev_value == value,
              "Attempting to bind ",
              extent,
              " to ",
              value,
              "but it's already set to ",
              *prev_value);
        } else {
          evaluator.bind(extent, value);
        }
      }
    } else if (
        inputs[i]->getValType().value() == ValType::Scalar &&
        inputs[i]->getDataType().value() == DataType::Int) {
      TORCH_INTERNAL_ASSERT(
          aten_inputs[i].type()->kind() == c10::TypeKind::IntType);
      evaluator.bind(inputs[i], aten_inputs[i].toInt());
    }
  }
  return evaluator;
}

NvrtcFunction nvrtcCompile(
    const std::string& code,
    const std::string& func_name,
    int id,
    c10::optional<int> opt_block_size) {
  FUSER_PERF_SCOPE("executor_utils::NVRTC");

  // lazily construct context if non-existing yet;
  // NOLINTNEXTLINE(cppcoreguidelines-init-variables)
  CUcontext pctx = nullptr;
  AT_CUDA_DRIVER_CHECK(at::globalContext().getNVRTC().cuCtxGetCurrent(&pctx));
  if (!pctx) {
    std::unique_lock<std::mutex> cudaFreeMutexLock(
        *(c10::cuda::CUDACachingAllocator::getFreeMutex()));
    cudaFree(nullptr);
  }

  const auto prop = at::cuda::getCurrentDeviceProperties();

  int major = 0, minor = 0;
  bool compile_to_sass = false;
  codegenOutputQuery(prop, major, minor, compile_to_sass);

  nvrtcProgram program; // NOLINT(cppcoreguidelines-init-variables)

  {
    FUSER_PERF_SCOPE("executor_utils::NvrtcCreateProgram");
    AT_CUDA_NVRTC_CHECK(at::globalContext().getNVRTC().nvrtcCreateProgram(
        &program, code.c_str(), nullptr, 0, nullptr, nullptr));
  }

  ResourceGuard holdProgram([&] {
    FUSER_PERF_SCOPE("executor_utils::NvrtcDestroyProgram");
    AT_CUDA_NVRTC_CHECK(
        at::globalContext().getNVRTC().nvrtcDestroyProgram(&program));
  });

#ifdef __HIP_PLATFORM_HCC__
  std::vector<const char*> args = {"--std=c++14"};
#if ROCM_VERSION >= 40200
  args.push_back("-hip-pch");
#endif
#else
#if CUDA_VERSION < 11010
  // compile to sass is not allowed prior to CUDA 11.1
  compile_to_sass = false;
#endif
<<<<<<< HEAD
  // CUDA 11.1 allows going directly to SASS (sm_) instead of PTX (compute_)
  // which gives better backwards compatibility to work on older driver,
  // (since older driver doesn't necessrily recognize PTX emitted by new
  // toolkit);
  // Meanwhile, for forward compatibility (future device with
  // `unsupported_arch==True`), since SASS are not necessarily compatible,
  // we fallback to PTX instead.
  const std::string compute = std::string("--gpu-architecture=") +
      (compile_to_sass ? "sm_" : "compute_") + std::to_string(major) +
      std::to_string(minor);
=======
      std::to_string(major) + std::to_string(minor);
  // NOLINTNEXTLINE(cppcoreguidelines-init-variables)
>>>>>>> 76d3cdf9
  std::vector<const char*> args = {
      "--std=c++14", compute.c_str(), "-default-device"};
#endif

  const char* disable_fastmath = getenv("PYTORCH_NVFUSER_DISABLE_FASTMATH");
  if (!disable_fastmath || (atoi(disable_fastmath) == 0)) {
    args.push_back("--use_fast_math");
  } else {
    TORCH_WARN_ONCE(
        "fast math disabled in nvfuser, try set `PYTORCH_NVFUSER_DISABLE_FASTMATH=0`");
  }

  const char* disable_fma = getenv("PYTORCH_NVFUSER_DISABLE_FMA");
  // int disable_fma_flag = disable_fma ? atoi(disable_fma) : 0;
  if (disable_fma && atoi(disable_fma)) {
#ifdef __HIP_PLATFORM_HCC__
    TORCH_WARN_ONCE(
        "PYTORCH_CUDA_FUSER_DISABLE_FMA is not supported on ROCm, ignoring");
#else
    args.push_back("--fmad=false");
#endif
  }

#ifndef NDEBUG
  // Add line info to generated kernels
  args.push_back("-lineinfo");
#else
  // Avoid excessive register usage from assertion
  args.push_back("-DNDEBUG");
#endif

  const char* ptxas_opt_level = getenv("PYTORCH_NVFUSER_JIT_OPT_LEVEL");
  std::string jit_opt_level = "-O";

  // NOLINTNEXTLINE(cppcoreguidelines-init-variables)
  std::vector<CUjit_option> options;
  // NOLINTNEXTLINE(cppcoreguidelines-init-variables)
  std::vector<void*> option_vals;
  std::vector<char> info_log;
  unsigned int log_size = 8196;

  if (isDebugDumpEnabled(DebugDumpOption::PrintPtxasLog)) {
    // show register usage in compilation log
    if (compile_to_sass) {
      args.push_back("--ptxas-options");
      args.push_back("--verbose");
    } else {
      options.push_back(CU_JIT_LOG_VERBOSE);
      option_vals.push_back((void*)1);
      info_log.reserve(log_size);

      options.push_back(CU_JIT_INFO_LOG_BUFFER);
      option_vals.push_back((void*)info_log.data());

      options.push_back(CU_JIT_INFO_LOG_BUFFER_SIZE_BYTES);
      option_vals.push_back((void*)(long)log_size);
    }
  }

  if (ptxas_opt_level) {
    int val = atoi(ptxas_opt_level);
    if (val <= 4 && val >= 0) {
      if (compile_to_sass) {
        jit_opt_level += std::to_string(val);
        args.push_back("--ptxas-options");
        args.push_back(jit_opt_level.c_str());
      } else {
        options.push_back(CU_JIT_OPTIMIZATION_LEVEL);
        option_vals.push_back((void*)val);
      }
    } else {
      TORCH_WARN_ONCE(
          "acceptable range for PYTORCH_NVFUSER_JIT_OPT_LEVEL is between 0 and 4, but received ",
          val,
          ", ignoring the option");
    }
  }

  // keeping the string outside the loop for lifetime
  std::string max_register_usage = "--maxrregcount=";
  uint32_t max_register = 0;
  if (opt_block_size.has_value() && opt_block_size.value() > 0) {
    int num_partition = 0;
    int reg_allocation_granularity = 0;
    int max_regs_per_thread = 0;
    cudaOccDeviceProp occ_prop(*prop);
    cudaOccSubPartitionsPerMultiprocessor(&num_partition, &occ_prop);
    cudaOccRegAllocationGranularity(&reg_allocation_granularity, &occ_prop);
    cudaOccRegAllocationMaxPerThread(&max_regs_per_thread, &occ_prop);
    int warp_size = prop->warpSize;
    int num_warps = ceilDiv(opt_block_size.value(), warp_size);

    // warps could be distributed unevenly across partition
    int max_warps_per_sm_partition = ceilDiv(num_warps, num_partition);
    // registers are evenly distributed across partitions, partition with most
    // wraps determins the maximum register available per warp
    int max_reg_per_warp =
        prop->regsPerBlock / num_partition / max_warps_per_sm_partition;
    // clamp down to register allocation granularity at warp level
    int effective_max_reg_per_warp = max_reg_per_warp /
        reg_allocation_granularity * reg_allocation_granularity;
    max_register = static_cast<uint32_t>(
        std::min(effective_max_reg_per_warp / warp_size, max_regs_per_thread));

    if (compile_to_sass) {
      max_register_usage += std::to_string(max_register);
      args.push_back(max_register_usage.c_str());
    } else {
      options.push_back(CU_JIT_MAX_REGISTERS);
      option_vals.push_back((void*)max_register);
    }
  }

  at::globalContext().getNVRTC().nvrtcAddNameExpression(
      program, func_name.c_str());

  {
    FUSER_PERF_SCOPE("executor_utils::Nvrtc::CompileProgram");

    const auto result = at::globalContext().getNVRTC().nvrtcCompileProgram(
        program, args.size(), args.data());

    if (result != NVRTC_SUCCESS) {
      // NOLINTNEXTLINE(cppcoreguidelines-init-variables)
      size_t logsize;
      at::globalContext().getNVRTC().nvrtcGetProgramLogSize(program, &logsize);
      // NOLINTNEXTLINE(cppcoreguidelines-init-variables)
      std::vector<char> log(logsize);
      at::globalContext().getNVRTC().nvrtcGetProgramLog(program, log.data());

      TORCH_INTERNAL_ASSERT(
          false, code.c_str(), "\nCUDA NVRTC compile error: ", log.data());
    } else if (isDebugDumpEnabled(DebugDumpOption::PrintPtxasLog)) {
      // NOLINTNEXTLINE(cppcoreguidelines-init-variables)
      size_t logsize;
      at::globalContext().getNVRTC().nvrtcGetProgramLogSize(program, &logsize);
      std::vector<char> log(logsize);
      at::globalContext().getNVRTC().nvrtcGetProgramLog(program, log.data());

      std::cout << log.data() << std::endl;
    }

    AT_CUDA_NVRTC_CHECK(result);
  }

  const char* lowered_kernel_name = nullptr;
  at::globalContext().getNVRTC().nvrtcGetLoweredName(
      program, func_name.c_str(), &lowered_kernel_name);

  size_t ptx_size = 0;
  // NOLINTNEXTLINE(cppcoreguidelines-init-variables)
  std::vector<char> ptx;

  {
    FUSER_PERF_SCOPE("executor_utils::Nvrtc::GetPTX");
#if CUDA_VERSION >= 11010
    // compile_to_sass determines whether we are generating SASS or PTX, hence
    // the different API.
    const auto getSize = compile_to_sass
        ? at::globalContext().getNVRTC().nvrtcGetCUBINSize
        : at::globalContext().getNVRTC().nvrtcGetPTXSize;
    const auto getFunc = compile_to_sass
        ? at::globalContext().getNVRTC().nvrtcGetCUBIN
        : at::globalContext().getNVRTC().nvrtcGetPTX;
#else
    const auto getSize = at::globalContext().getNVRTC().nvrtcGetPTXSize;
    const auto getFunc = at::globalContext().getNVRTC().nvrtcGetPTX;
#endif
    AT_CUDA_NVRTC_CHECK(getSize(program, &ptx_size));
    ptx.resize(ptx_size);
    AT_CUDA_NVRTC_CHECK(getFunc(program, ptx.data()));
  }

  NvrtcFunction compiled_kernel_;

  // TODO: We do go through different code path, should investigate whether this
  // has an impact on generated binary.
#ifndef __HIP_PLATFORM_HCC__
  const char* prefix_env = getenv("PYTORCH_NVFUSER_CUBIN");
  if (prefix_env) {
    FUSER_PERF_SCOPE("executor_utils::Nvrtc::LoadCUBIN");

    // Output ptx file
    std::stringstream output_file_name;
    output_file_name << prefix_env << "_" << id
                     << (compile_to_sass ? ".cubin" : ".ptx");
    std::ofstream outputFile(output_file_name.str().c_str(), std::ios::out);
    if (outputFile.is_open()) {
      outputFile.write(ptx.data(), ptx.size());
      outputFile.close();
    }

    if (compile_to_sass) {
      FUSER_PERF_SCOPE("executor_utils::Nvrtc::LoadPTX");

      // load sass directly
      AT_CUDA_DRIVER_CHECK(at::globalContext().getNVRTC().cuModuleLoadDataEx(
          &(compiled_kernel_.module),
          ptx.data(),
          options.size(),
          options.data(),
          option_vals.data()));
    } else {
      // NOLINTNEXTLINE(cppcoreguidelines-init-variables)
      CUlinkState linkState;

      AT_CUDA_DRIVER_CHECK(at::globalContext().getNVRTC().cuLinkCreate(
          // 0, nullptr, nullptr, &linkState));
          options.size(),
          options.data(),
          option_vals.data(),
          &linkState));

      AT_CUDA_DRIVER_CHECK(at::globalContext().getNVRTC().cuLinkAddData(
          linkState,
          CU_JIT_INPUT_PTX,
          ptx.data(),
          ptx_size,
          "compiling PTX",
          0,
          nullptr,
          nullptr));

      if (isDebugDumpEnabled(DebugDumpOption::PrintPtxasLog)) {
        std::cout << info_log.data() << std::endl;
      }

      // NOLINTNEXTLINE(cppcoreguidelines-init-variables)
      size_t cubinSize;
      // NOLINTNEXTLINE(cppcoreguidelines-init-variables)
      void* cubin;
      AT_CUDA_DRIVER_CHECK(at::globalContext().getNVRTC().cuLinkComplete(
          linkState, &cubin, &cubinSize));

      // Output binary file
      std::stringstream cubin_file_name;
      cubin_file_name << prefix_env << "_" << id << ".cubin";

      std::ofstream myCubinFile(
          cubin_file_name.str().c_str(), std::ios::out | std::ios::binary);

      if (myCubinFile.is_open()) {
        myCubinFile.write(static_cast<const char*>(cubin), cubinSize);
        myCubinFile.close();
      }
      // load compiled cubin
      // AT_CUDA_DRIVER_CHECK(at::globalContext().getNVRTC().cuModuleLoadData(
      //     &(compiled_kernel_.module), cubin));
      AT_CUDA_DRIVER_CHECK(at::globalContext().getNVRTC().cuModuleLoadDataEx(
          &(compiled_kernel_.module),
          cubin,
          options.size(),
          options.data(),
          option_vals.data()));
    }
  } else {
    FUSER_PERF_SCOPE("executor_utils::Nvrtc::LoadPTX");

    // load ptx directly
    AT_CUDA_DRIVER_CHECK(at::globalContext().getNVRTC().cuModuleLoadDataEx(
        &(compiled_kernel_.module),
        ptx.data(),
        options.size(),
        options.data(),
        option_vals.data()));

    if (!compile_to_sass &&
        isDebugDumpEnabled(DebugDumpOption::PrintPtxasLog)) {
      std::cout << info_log.data() << std::endl;
    }
  }
#else
  // load ptx directly
  AT_CUDA_DRIVER_CHECK(at::globalContext().getNVRTC().cuModuleLoadData(
      &(compiled_kernel_.module), ptx.data()));

#endif
  AT_CUDA_DRIVER_CHECK(at::globalContext().getNVRTC().cuModuleGetFunction(
      &(compiled_kernel_.function),
      compiled_kernel_.module,
      lowered_kernel_name));

  return compiled_kernel_;
}

} // namespace executor_utils
} // namespace cuda
} // namespace fuser
} // namespace jit
} // namespace torch<|MERGE_RESOLUTION|>--- conflicted
+++ resolved
@@ -673,7 +673,6 @@
   // compile to sass is not allowed prior to CUDA 11.1
   compile_to_sass = false;
 #endif
-<<<<<<< HEAD
   // CUDA 11.1 allows going directly to SASS (sm_) instead of PTX (compute_)
   // which gives better backwards compatibility to work on older driver,
   // (since older driver doesn't necessrily recognize PTX emitted by new
@@ -684,10 +683,7 @@
   const std::string compute = std::string("--gpu-architecture=") +
       (compile_to_sass ? "sm_" : "compute_") + std::to_string(major) +
       std::to_string(minor);
-=======
-      std::to_string(major) + std::to_string(minor);
   // NOLINTNEXTLINE(cppcoreguidelines-init-variables)
->>>>>>> 76d3cdf9
   std::vector<const char*> args = {
       "--std=c++14", compute.c_str(), "-default-device"};
 #endif
