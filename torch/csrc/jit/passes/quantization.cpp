--- conflicted
+++ resolved
@@ -1874,25 +1874,53 @@
   throw std::runtime_error("Pass not implemented yet!");
 }
 
-<<<<<<< HEAD
+void ReplicateDeQuant(std::shared_ptr<Graph>& graph) {
+  std::stack<Block*> blocks_to_visit;
+  std::vector<Node*> dequant_nodes_to_rewrite;
+  blocks_to_visit.push(graph->block());
+  while (!blocks_to_visit.empty()) {
+    Block* b = blocks_to_visit.top();
+    blocks_to_visit.pop();
+    for (Node* n : b->nodes()) {
+      for (Block* subblock : n->blocks()) {
+        blocks_to_visit.push(subblock);
+      }
+      if (n->kind() == Symbol::aten("dequantize") &&
+          n->output()->uses().size() > 1) {
+        dequant_nodes_to_rewrite.push_back(n);
+      }
+    }
+  }
+  for (Node* n : dequant_nodes_to_rewrite) {
+    WithInsertPoint ins(n->next());
+    auto* quantized_val = n->inputs()[0];
+    auto* dequantized_val = n->output();
+    // copy uses to vector since value->uses() is a reference
+    // and changing the graph will also change the uses() list
+    std::vector<Use> uses = dequantized_val->uses();
+    insertDeQuantCall(graph.get(), quantized_val, dequantized_val, uses);
+  }
+
+  for (Node* n : dequant_nodes_to_rewrite) {
+    n->removeAllInputs();
+  }
+  for (Node* n : dequant_nodes_to_rewrite) {
+    n->destroy();
+  }
+}
+
 // This is the pass to handle ops that does not require observation
 // for example: flatten, average_pool, upsample
 // This is called after inline and before graph execution
 void SwapDeQuant(std::shared_ptr<Graph>& graph) {
   std::stack<Block*> blocks_to_visit;
-=======
-void ReplicateDeQuant(std::shared_ptr<Graph>& graph) {
-  std::stack<Block*> blocks_to_visit;
-  std::vector<Node*> dequant_nodes_to_rewrite;
->>>>>>> c37084b9
   blocks_to_visit.push(graph->block());
   while (!blocks_to_visit.empty()) {
     Block* b = blocks_to_visit.top();
     blocks_to_visit.pop();
     for (Node* n : b->nodes()) {
-<<<<<<< HEAD
       if (auto num_inputs = getGeneralOpNumTensorInputs(n)) {
-        bool is_dequantized = false;
+        bool is_dequantized = true;
         for (auto i = 0; i < *num_inputs; ++i) {
           is_dequantized &= n->inputs()[i]->node()->kind() == Symbol::aten("dequantize");
         }
@@ -1915,38 +1943,13 @@
         TORCH_CHECK(n->outputs().size() == 1, "We only support dequantize swapping for ops"
                     " with one output right now");
         auto* output = n->output();
+        WithInsertPoint ins(n->next());
+        std::vector<Use> uses = output->uses();
         // Insert new dequantize node for each use of the output
-        insertDeQuantCall(graph.get(), output, output, output->uses());
-      }
-    }
-  }
-=======
-      for (Block* subblock : n->blocks()) {
-        blocks_to_visit.push(subblock);
-      }
-      if (n->kind() == Symbol::aten("dequantize") &&
-          n->output()->uses().size() > 1) {
-        dequant_nodes_to_rewrite.push_back(n);
-      }
-    }
-  }
-  for (Node* n : dequant_nodes_to_rewrite) {
-    WithInsertPoint ins(n->next());
-    auto* quantized_val = n->inputs()[0];
-    auto* dequantized_val = n->output();
-    // copy uses to vector since value->uses() is a reference
-    // and changing the graph will also change the uses() list
-    std::vector<Use> uses = dequantized_val->uses();
-    insertDeQuantCall(graph.get(), quantized_val, dequantized_val, uses);
-  }
-
-  for (Node* n : dequant_nodes_to_rewrite) {
-    n->removeAllInputs();
-  }
-  for (Node* n : dequant_nodes_to_rewrite) {
-    n->destroy();
-  }
->>>>>>> c37084b9
+        insertDeQuantCall(graph.get(), output, output, uses);
+      }
+    }
+  }
 }
 
 void QuantFusion(std::shared_ptr<Graph>& graph) {
