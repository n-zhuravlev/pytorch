--- conflicted
+++ resolved
@@ -45,13 +45,9 @@
     FlattenParamsWrapper,
 )
 from .optim_utils import (
-<<<<<<< HEAD
     _broadcast_pos_dim_tensor_states,
     _broadcast_processed_optim_state_dict,
     _flatten_full_optim_state_dict,
-=======
-    _flatten_optim_state,
->>>>>>> 533f0cb2
     _get_flat_param_to_fsdp_module,
     _get_param_id_to_param,
     _get_param_to_param_id,
@@ -2685,6 +2681,18 @@
             argument to the optimizer, then you should pass that same value to
             this method as ``optim_input``.
 
+        .. note:: Both :meth:`shard_full_optim_state_dict` and
+            :meth:`scatter_full_optim_state_dict` may be used to get the
+            sharded optimizer state dict to load. Assuming that the full
+            optimizer state dict resides in CPU memory, the former requires
+            each rank to have the full dict in CPU memory, where each rank
+            individually shards the dict without any communication, while the
+            latter requires only rank 0 to have the full dict in CPU memory,
+            where rank 0 moves each shard to GPU memory (for NCCL) and
+            communicates it to ranks appropriately. Hence, the former has
+            higher aggregate CPU memory cost, while the latter has higher
+            communication cost.
+
         Args:
             full_optim_state_dict (Dict[str, Any]): Optimizer state dict
                 corresponding to the unflattened parameters and holding the
@@ -2733,12 +2741,17 @@
             >>> sharded_osd = FSDP.scatter_full_optim_state_dict(full_osd, new_model, group=new_group)
             >>> new_optim.load_state_dict(sharded_osd)
 
-        .. note:: The difference between this method and
-            :meth:`shard_full_optim_state_dict` is that only rank 0 needs to
-            have the full optimizer state dict. In other words, this method
-            is equivalent to calling ``torch.save()`` on rank 0,
-            ``torch.load()`` on all ranks, and
-            :meth:`shard_full_optim_state_dict` on all ranks.
+        .. note:: Both :meth:`shard_full_optim_state_dict` and
+            :meth:`scatter_full_optim_state_dict` may be used to get the
+            sharded optimizer state dict to load. Assuming that the full
+            optimizer state dict resides in CPU memory, the former requires
+            each rank to have the full dict in CPU memory, where each rank
+            individually shards the dict without any communication, while the
+            latter requires only rank 0 to have the full dict in CPU memory,
+            where rank 0 moves each shard to GPU memory (for NCCL) and
+            communicates it to ranks appropriately. Hence, the former has
+            higher aggregate CPU memory cost, while the latter has higher
+            communication cost.
 
         Args:
             full_optim_state_dict (Optional[Dict[str, Any]]): Optimizer state
