--- conflicted
+++ resolved
@@ -262,11 +262,9 @@
     NoCheck = 0
     ExactSame = 1
 
-<<<<<<< HEAD
-ViewSchemaKind = Enum('ViewSchemaKind', ('aliasing', 'inplace', 'out', 'non_aliasing'))
-=======
 class Tag(Enum):
     inplace_view = 0
+    view_copy = 1
 
     def __str__(self) -> str:
         return self.name
@@ -277,7 +275,8 @@
             if k == value:
                 return v
         raise AssertionError(f'unknown tag {value}')
->>>>>>> 9d930345
+
+ViewSchemaKind = Enum('ViewSchemaKind', ('aliasing', 'inplace', 'out', 'non_aliasing'))
 
 # The basic input to the code generation is native_functions.yaml.
 # The name "native", BTW, comes from the distinction between native
@@ -1800,7 +1799,7 @@
         else:
             assert self.view_copy.func.name.name.base.endswith('_copy')
             assert self.view.func.signature() == self.view_copy.func.signature(strip_view_copy_name=True)
-            assert 'view_copy' in self.view_copy.tags, \
+            assert self.view_copy.tag == Tag.view_copy, \
                 f"{str(self.view_copy.func.name)} appears to be a view_copy operator. The codegen expects" \
                 " view_copy operators to be annotated with the 'view_copy' tag in native_functions.yaml." \
                 " See Note [view_copy NativeFunction] for details."
@@ -1827,7 +1826,7 @@
     if f.has_composite_implicit_autograd_kernel:
         return False
     # We also don't need to generate copy variants for inplace views.
-    if 'inplace_view' in f.tags:
+    if f.tag == Tag.inplace_view:
         return False
     return True
 
