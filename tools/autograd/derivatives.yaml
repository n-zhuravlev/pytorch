--- conflicted
+++ resolved
@@ -1740,14 +1740,9 @@
   self: not_implemented("embedding_renorm")
 
 - name: kl_div(Tensor self, Tensor target, int reduction=Mean, *, bool log_target=False) -> Tensor
-<<<<<<< HEAD
   self: kl_div_backward_aux(grad, self, target, reduction, log_target)
   target: kl_div_target_backward_aux(grad, self, target, reduction, log_target)
-=======
-  self: kl_div_backward(grad, self, target, reduction, log_target)
-  target: kl_div_target_backward(grad, self, target, reduction, log_target)
-  result: apply_loss_reduction(kl_div_backward(self_t, self_p, target_p, at::Reduction::None, log_target) +  kl_div_target_backward(target_t, self_p, target_p, at::Reduction::None, log_target), reduction)
->>>>>>> 61bf6ef7
+  result: apply_loss_reduction(kl_div_backward_aux(self_t, self_p, target_p, at::Reduction::None, log_target) +  kl_div_target_backward_aux(target_t, self_p, target_p, at::Reduction::None, log_target), reduction)
 
 - name: l1_loss(Tensor self, Tensor target, int reduction=Mean) -> Tensor
   self: l1_loss_backward(grad, self, target, reduction)
