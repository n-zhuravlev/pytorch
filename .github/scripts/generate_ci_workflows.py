--- conflicted
+++ resolved
@@ -150,13 +150,10 @@
     enable_nogpu_no_avx_test: YamlShellBool = "''"
     enable_nogpu_no_avx2_test: YamlShellBool = "''"
     enable_slow_test: YamlShellBool = "''"
-<<<<<<< HEAD
-=======
     enable_docs_test: YamlShellBool = "''"
     enable_backwards_compat_test: YamlShellBool = "''"
     enable_xla_test: YamlShellBool = "''"
     enable_noarch_test: YamlShellBool = "''"
->>>>>>> 7e4ebe06
 
     def __post_init__(self) -> None:
         if self.is_libtorch:
@@ -275,6 +272,8 @@
         test_runner_type=LINUX_CPU_TEST_RUNNER,
         on_pull_request=True,
         enable_doc_jobs=True,
+        enable_docs_test=1,
+        enable_backwards_compat_test=1,
         num_test_shards=2,
         ciflow_config=CIFlowConfig(
             enabled=True,
