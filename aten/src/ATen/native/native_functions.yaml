--- conflicted
+++ resolved
@@ -5279,12 +5279,7 @@
 - func: _spdiags(Tensor diagonals, Tensor offsets, int[] shape, Layout? layout=None) -> Tensor
   python_module: sparse
   dispatch:
-<<<<<<< HEAD
-    CPU: spdiags_cpu
-    CUDA: spdiags_cuda
-=======
-    CPU: spdiags
->>>>>>> c3301879
+    CompositeExplicitAutograd: spdiags
 
 - func: _spdiags_backward(Tensor grad_output, Tensor offsets, int[] input_shape) -> Tensor
   dispatch:
