--- conflicted
+++ resolved
@@ -991,8 +991,6 @@
   auto B_col_indices_ptr = B_col_indices.data_ptr<int>();
   auto C_col_indices_ptr = C_col_indices.data_ptr<int>();
 
-<<<<<<< HEAD
-=======
   // Windows compilers don't support nested macros
   // so we need this lambda outside of the
   // AT_DISPATCH_FLOATING_AND_COMPLEX_TYPES
@@ -1011,7 +1009,6 @@
 #endif
   };
 
->>>>>>> b0863391
   AT_DISPATCH_FLOATING_AND_COMPLEX_TYPES(
       C.scalar_type(), "add_out_sparse_csr_cuda_impl", [&] {
         auto beta_ = beta.to<scalar_t>();
@@ -1071,6 +1068,8 @@
             C_crow_indices_ptr,
             &nnzC,
             work_data.get());
+
+        nnzC = fix_nnz(nnzC);
 
         // Resize result using nnz information from cusparse
         col_indices_and_values_resize_(C, nnzC);
