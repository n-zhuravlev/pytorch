# Owner(s): ["module: primTorch"]

import torch
import os
from enum import Enum
from torch.overrides import resolve_name
from torch.utils._pytree import tree_map, tree_flatten
import torch.utils._python_dispatch
from torch._prims.utils import is_complex_dtype, corresponding_real_dtype
from torch.testing._internal.common_utils import (
    TestCase,
    skipIfCrossRef,
    suppress_warnings,
    TEST_WITH_ASAN,
    run_tests,
)
from torch.testing._internal.common_device_type import (
    ops,
    instantiate_device_type_tests,
    onlyCUDA,
)
from torch.testing._internal.logging_tensor import no_dispatch
from torch.testing._internal.common_methods_invocations import op_db
import torch._prims as prims

import atexit
import re
from collections import defaultdict
import unittest
import warnings

bf16 = torch.bfloat16
f64 = torch.float64
f32 = torch.float32
f16 = torch.float16
c32 = torch.complex32
c64 = torch.complex64
c128 = torch.complex128
i8 = torch.int8
i16 = torch.int16
i32 = torch.int32
i64 = torch.int64
b8 = torch.bool
u8 = torch.uint8

dtype_abbrs = {
    torch.bfloat16: 'bf16',
    torch.float64: 'f64',
    torch.float32: 'f32',
    torch.float16: 'f16',
    torch.complex32: 'c32',
    torch.complex64: 'c64',
    torch.complex128: 'c128',
    torch.int8: 'i8',
    torch.int16: 'i16',
    torch.int32: 'i32',
    torch.int64: 'i64',
    torch.bool: 'b8',
    torch.uint8: 'u8',
}

def safe_is_leaf(t):
    try:
        return t.is_leaf
    except RuntimeError:
        # inference mode can trigger this
        return False


# This is a class for converting multiple tensors into meta tensors which
# share the same view/storage structure.  The operation model is you allocate
# one of these, and then call it repeatedly on all the tensors you want to
# convert.  It's important to use the same object for tensors you want to
# share storage because this is how we correlate shared storages to the same
# meta storages; similarly, it's important NOT to use the same object for
# unrelated groups of tensors because this class will remember all the
# tensors/storages its seen and therefore leak memory.
class MetaConverter:
    def __init__(self):
        self.storage_memo = {}
        self.tensor_memo = {}
        self.hit = 0
        self.miss = 0

    def successful(self):
        return self.hit > 0 and self.miss == 0

    # NB: doesn't actually return a storage, because meta storage is
    # not supported
    def meta_storage(self, s):
        # NB: TypedStorage is freshly allocated and cannot be used as hash
        # key index.
        if s._cdata not in self.storage_memo:
            self.storage_memo[s._cdata] = torch.empty(s.size(), dtype=s.dtype, device='meta')
        return self.storage_memo[s._cdata]

    # This function assumes that it's possible to do the conversion
    def meta_tensor(self, t):
        if t not in self.tensor_memo:
            with torch.inference_mode(t.is_inference()):
                if t._is_view():
                    # Construct views in two steps: recursively meta-fy their
                    # base, and then create the view off that.  NB: doing it
                    # directly from storage is WRONG because this won't cause
                    # version counters to get shared.
                    assert t._is_view()
                    base = self.meta_tensor(t._base)

                    def is_c_of_r(complex_dtype, real_dtype):
                        return is_complex_dtype(complex_dtype) and \
                            corresponding_real_dtype(complex_dtype) == real_dtype

                    if base.dtype == t.dtype:
                        pass
                    elif is_c_of_r(base.dtype, t.dtype):
                        base = torch.view_as_real(base)
                    elif is_c_of_r(t.dtype, base.dtype):
                        base = torch.view_as_complex(base)
                    else:
                        # This is not guaranteed to succeed.  If it fails, it
                        # means there is another dtype-converting view function
                        # that hasn't been handled here
                        base = base.view(t.dtype)

                    with torch.enable_grad():
                        r = base.as_strided(t.size(), t.stride(), t.storage_offset())
                else:
                    is_leaf = safe_is_leaf(t)
                    # Fake up some autograd history.
                    if t.requires_grad:
                        r = torch.empty((0,), dtype=t.dtype, device='meta', requires_grad=True)
                        if not is_leaf:
                            with torch.enable_grad():
                                # The backward function here will be wrong, but
                                # that's OK; our goal is just to get the metadata
                                # looking as close as possible; we're not going to
                                # actually try to backward() on these produced
                                # metas.  TODO: would be safer to install some
                                # sort of unsupported grad_fn here
                                r = r.clone()
                    else:
                        r = torch.empty((0,), dtype=t.dtype, device='meta')
                    # As long as meta storage is not supported, need to prevent
                    # redispatching on set_(Storage, ...) which will choke with
                    # meta storage
                    s = self.meta_storage(t.storage())
                    with no_dispatch():
                        with torch.no_grad():
                            r.set_(s, t.storage_offset(), t.size(), t.stride())

                torch._C._set_conj(r, t.is_conj())
                torch._C._set_neg(r, t.is_neg())
            self.tensor_memo[t] = r

        return self.tensor_memo[t]

    def __call__(self, t):
        # TODO: zero tensors?  We appear to have eliminated them by
        # excluding complex for now
        if type(t) is torch.Tensor or type(t) is torch.nn.Parameter:
            if any([
                t.is_sparse_csr, t.is_sparse, t.is_mkldnn, t.is_quantized,
                t.is_nested, torch._is_functional_tensor(t),
                # these are supported in meta conversion but the fallbacks
                # don't work
                t.is_neg(), t.is_conj(),
                # conjugate fallback does not support meta tensors
                t.dtype in (torch.complex128, torch.complex64),
            ]):
                # TODO: sparse should support meta
                # NB technically to('meta') does work but our logging
                # instrumentation will see the meta conversions and the
                # tests all break so we just exclude this.  In any case
                # the to conversion isn't really right anyhow.
                self.miss += 1
                return t
            elif any([
                t.device.type in ("lazy", "meta"), t.is_complex(),
                # We need a way to test if a tensor is batched but there
                # is no official APi to do it
                # torch._C._is_batched(t),
            ]):
                # TODO: this stuff should support storage
                # (well, maybe not batched)
                self.hit += 1
                return t.to("meta")
            else:
                self.hit += 1
                r = self.meta_tensor(t)
                if type(t) is torch.nn.Parameter:
                    r = torch.nn.Parameter(r, requires_grad=r.requires_grad)
                return r
        elif torch.overrides.is_tensor_like(t):
            # Blindly converting tensor subclasses to meta can cause
            # unpredictable problems; e.g., FX tests will trace meta
            # tensors into their trace / some subclasses don't correctly
            # support meta.  Trying to YOLO this is more trouble than it's
            # worth.
            self.miss += 1
            return t
        else:
            # non-Tensor types don't count as hit or miss
            return t


class TestMetaConverter(TestCase):
    def assertSameVersionCounter(self, m1, m2):
        # Cannot easily test m1 and m2 have same storage due to
        # lack of Storage bindings.  Use version counter.
        vc = m1._version
        self.assertEqual(m2._version, vc)
        # Doing it this way ensures that we get VC bump even with leaves
        with torch.no_grad():
            m1._base.add_(3)
        self.assertNotEqual(m1._version, vc)
        self.assertEqual(m2._version, m1._version)

    def test_view_of_non_leaf(self):
        x = torch.randn(4, requires_grad=True)
        y = x.neg()
        z1 = y[:]
        z2 = y[:]
        to_meta = MetaConverter()
        m1 = to_meta(z1)
        m2 = to_meta(z2)
        self.assertEqual(m1.shape, z1.shape)
        self.assertTrue(m1._is_view())
        self.assertFalse(m1._base.is_leaf)
        self.assertSameVersionCounter(m1, m2)

    def test_view_of_leaf(self):
        x = torch.randn(4, requires_grad=True)
        z1 = x[:]
        z2 = x[:]
        to_meta = MetaConverter()
        m1 = to_meta(z1)
        m2 = to_meta(z2)
        self.assertEqual(m1.shape, z1.shape)
        self.assertTrue(m1._is_view())
        self.assertTrue(m1._base.is_leaf)
        self.assertSameVersionCounter(m1, m2)

    def test_leaf(self):
        x = torch.randn(4, requires_grad=True)
        to_meta = MetaConverter()
        m = to_meta(x)
        self.assertEqual(m.shape, x.shape)
        self.assertTrue(m.is_leaf)
        self.assertTrue(m.requires_grad)

    def test_non_leaf(self):
        x = torch.randn(4, requires_grad=True)
        y = x.neg()
        to_meta = MetaConverter()
        m = to_meta(y)
        self.assertEqual(m.shape, y.shape)
        self.assertFalse(m.is_leaf)
        self.assertTrue(m.requires_grad)

    def test_requires_grad_false(self):
        x = torch.randn(4, requires_grad=False)
        to_meta = MetaConverter()
        m = to_meta(x)
        self.assertEqual(m.shape, x.shape)
        self.assertFalse(m.requires_grad)

    def test_view_as_real(self):
        x = torch.randn(4, dtype=torch.complex64)
        y = torch.view_as_real(x)
        m = MetaConverter()(y)
        self.assertEqual(m.shape, y.shape)
        self.assertEqual(m.dtype, y.dtype)

    def test_view_as_complex(self):
        x = torch.randn((4, 2), dtype=torch.float32)
        y = torch.view_as_complex(x)
        m = MetaConverter()(y)
        self.assertEqual(m.shape, y.shape)
        self.assertEqual(m.dtype, y.dtype)

    def test_view_dtype(self):
        x = torch.randn(4, dtype=torch.float32)
        y = x.view(dtype=torch.int32)
        m = MetaConverter()(y)
        self.assertEqual(m.shape, y.shape)
        self.assertEqual(m.dtype, y.dtype)

    def test_imag(self):
        x = torch.randn(4, dtype=torch.complex64)
        y = x.imag
        m = MetaConverter()(y)
        self.assertEqual(m.shape, y.shape)
        self.assertEqual(m.dtype, y.dtype)
        self.assertEqual(m.stride(), y.stride())
        self.assertEqual(m.storage_offset(), y.storage_offset())


def assert_ref_meta_equal(test_case, meta_rs, rs, msg_callable):
    flat_meta_rs, _ = tree_flatten(meta_rs)
    flat_rs, _ = tree_flatten(rs)
    test_case.assertEqual(len(flat_meta_rs), len(flat_rs))
    for i, meta_r, r in zip(range(len(flat_rs)), flat_meta_rs, flat_rs):
        def test_assert(cond, msg):
            if not cond:
                raise RuntimeError(f"output {i}: {msg_callable(msg)}")
        if not isinstance(r, torch.Tensor):
            continue
        test_assert(isinstance(meta_r, torch.Tensor), f"but real {i}th result is Tensor")
        test_assert(meta_r.dtype == r.dtype, f"but real dtype was {r.dtype}")
        test_assert(meta_r.shape == r.shape, f"but real shape was {r.shape}")
        # NOTE: this helper is used instead of a direct stride comparison
        # because strides of tensors with no elements and dimensions of
        # length 1 are not computed consistently
        same_strides, _ = prims.utils.check_significant_strides(meta_r, r)
        test_assert(same_strides, f"but real stride was {r.stride()}")
        test_assert(
            meta_r.storage_offset() == r.storage_offset(),
            f"but real storage_offset was {r.storage_offset()}")
        test_assert(meta_r.requires_grad == r.requires_grad, f"but real requires_grad was {r.requires_grad}")
        test_assert(meta_r.is_conj() == r.is_conj(), f"but real is_conj was {r.is_conj()}")
        test_assert(meta_r.is_neg() == r.is_neg(), f"but real is_neg was {r.is_neg()}")


# This environment variable controls whether or not we print expected failure
# lists at the end of a test suite run.  The intended usage looks like this:
#
# 1. Run `PYTORCH_COLLECT_EXPECT=1 python test/test_meta.py` on a CUDA build
#    of PyTorch that has LAPACK/MAGMA installed.  You can filter `-k test_meta`
#    or `-k test_dispatch_meta` to only focus on one or another list
# 2. Given the printed skip/xfail list, add them to the corresponding lists;
#    torch.* entries go in meta_function and aten.* entries go in meta_dispatch.
#    If there are preexisting entries, you need to merge in the entries.
#
# This is somewhat manual but typically you shouldn't need to do this, unless
# you've made a major change (e.g., added a new dtype to PyTorch) and need to
# refresh the lists.  If you want to do it from scratch, just clear out the
# preexisting lists before running.
#
# WARNING: Python dict literals will silently ignore duplicate keys
COLLECT_EXPECT = os.getenv('PYTORCH_COLLECT_EXPECT', '0') == '1'

seen_succeeded = {}
seen_failed = {}
failed_reasons = defaultdict(set)
def print_seen():
    expected_failures = []
    skips = []

    def fmt_dtypes(dtypes):
        r = ', '.join(sorted(dtype_abbrs[d] for d in dtypes))
        return '{' + r + '}'

    for op, failed_dtypes in seen_failed.items():
        ops = resolve_name(op)
        succeeded_dtypes = seen_succeeded.get(op, set())
        expected_failures_dtypes = failed_dtypes - succeeded_dtypes
        skips_dtypes = failed_dtypes & succeeded_dtypes
        reasons = ""
        if failed_reasons[op]:
            reasons = "  # " + ", ".join(sorted(failed_reasons[op]))
        if expected_failures_dtypes:
            expected_failures.append(f"    {ops}: {fmt_dtypes(expected_failures_dtypes)},{reasons}")
        if skips_dtypes:
            skips.append(f"    {ops}: {fmt_dtypes(skips_dtypes)},")
    expected_failures.sort()
    skips.sort()
    nl = '\n'
    print(f"""\
expected_failures = {{
{nl.join(expected_failures)}
}}

skips = {{
{nl.join(skips)}
}}
""")
if COLLECT_EXPECT:
    atexit.register(print_seen)

# Success forces pass; failure forces fail; skip unconditionally skips testing
TestExpect = Enum("TestExpect", ("SUCCESS", "XFAILURE", "SKIP"))

# unlike print produce strides
def verbose_print(e):
    class Lit:
        def __init__(self, s):
            self.s = s

        def __repr__(self):
            return self.s

    def go(t):
        if isinstance(t, torch.Tensor):
            return Lit(f"{t} stride={t.stride()}")
        else:
            return t

    return repr(tree_map(go, e))

def run_meta_crossref(
    test_case,
    test_expect,
    func,
    args,
    kwargs,
    *,
    dtype,
    device_type,
):
    to_meta = MetaConverter()
    do_meta = test_expect is not TestExpect.SKIP

    if do_meta:
        try:
            meta_args = tree_map(to_meta, args)
            meta_kwargs = tree_map(to_meta, kwargs)
        except Exception as e:
            raise RuntimeError(
                f"failed to convert args to meta; "
                f"originally (*{args}, **{kwargs})") from e

    rs = func(*args, **kwargs)

    # TODO: also handle cases where func raise an exception

    # For now, only attempt if we managed to convert all tensor types
    # (if any of them failed, we're in a mixed device situation and
    # this isn't well supported)
    if do_meta and to_meta.successful():
        try:
            # Suppress warnings, this doesn't matter for test_meta.py
            # but it does matter if you want to use this decorator
            # for cross-ref testing, as some tests may be looking at
            # errors
            with warnings.catch_warnings():
                warnings.simplefilter("ignore")
                meta_rs = func(*meta_args, **meta_kwargs)
        except Exception as e:
            if test_expect is TestExpect.XFAILURE:
                return rs
            seen_failed.setdefault(func, set()).add(dtype)
            if isinstance(e, NotImplementedError):
                m = RE_NOT_IMPLEMENTED_MSG.search(e.args[0])
                if m:
                    failed_reasons[func].add(m.group(1))
            if COLLECT_EXPECT:
                return rs
            raise RuntimeError(f"""\
failed to run: {resolve_name(func)}(
*{verbose_print(meta_args)},
**{verbose_print(meta_kwargs)}
)""") from e
        else:
            try:
                delim = ',\n  '
                assert_ref_meta_equal(test_case, meta_rs, rs, lambda msg: f"""\
meta disagrees with real impl:
{resolve_name(func)}(
  {delim.join(map(verbose_print, meta_args))},
  {delim.join(k + ": " + verbose_print(v) for k, v in meta_kwargs.items())}
) = (
  {verbose_print(meta_rs)}
)
{msg}
""")
            except Exception:
                if test_expect is TestExpect.XFAILURE:
                    return rs
                seen_failed.setdefault(func, set()).add(dtype)
                if COLLECT_EXPECT:
                    return rs
                raise
            else:
                seen_succeeded.setdefault(func, set()).add(dtype)
                if test_expect is TestExpect.XFAILURE and not COLLECT_EXPECT:
                    raise RuntimeError(f"unexpected success {resolve_name(func)}")

    return rs



RE_NOT_IMPLEMENTED_MSG = re.compile(r"Could not run '([^']+)' with arguments ")


meta_function_expected_failures = {
    torch.Tensor.item: {b8, bf16, c128, c64, f16, f32, f64, i16, i32, i64, i8, u8},  # aten::_local_scalar_dense
    torch.Tensor.to_sparse: {b8, bf16, f16, f32, f64, i16, i32, i64, i8, u8},  # aten::to_sparse, aten::to_sparse.sparse_dim
    torch.addbmm: {bf16, f32, f64, i16, i32, i64, i8, u8},  # aten::addbmm, aten::addbmm.out
    torch.allclose: {bf16, f16, f32, f64},  # aten::_local_scalar_dense
    torch.angle: {c32, b8, bf16, f16, f32, f64, i16, i32, i64, i8, u8},  # aten::angle, aten::angle.out
    torch.argwhere: {b8, bf16, f16, f32, f64, i16, i32, i64, i8, u8},  # aten::nonzero
    torch.bincount: {i16, i32, i64, i8, u8},  # aten::bincount
    torch.bucketize: {bf16, f16, f32, f64, i16, i32, i64, i8, u8},  # aten::bucketize.Tensor, aten::bucketize.Tensor_out
    torch.combinations: {b8, bf16, f16, f32, f64, i16, i32, i64, i8, u8},  # aten::masked_select
    torch.complex: {f16, f32, f64},  # aten::complex.out
    torch.conj_physical: {c32},  # aten::conj_physical.out
    torch.corrcoef: {bf16, f32, f64, i16, i32, i64, i8, u8},  # aten::_local_scalar_dense
    torch.count_nonzero: {b8, bf16, f16, f32, f64, i16, i32, i64, i8, u8},  # aten::count_nonzero.dim_IntList
    torch.cov: {bf16, f32, f64, i16, i32, i64, i8, u8},  # aten::_local_scalar_dense
    torch.diag: {bf16, b8, f32, f64, i16, i32, i64, i8, u8},  # aten::diag.out
    torch.diagflat: {bf16, b8, f32, f64, i16, i32, i64, i8, u8},  # aten::diag.out
    torch.fft.fft2: {b8, f32, f64, i16, i32, i64, i8, u8},  # aten::_fft_c2c
    torch.fft.fft: {b8, f32, f64, i16, i32, i64, i8, u8},  # aten::_fft_r2c
    torch.fft.fftn: {b8, f32, f64, i16, i32, i64, i8, u8},  # aten::_fft_c2c
    torch.fft.fftshift: {b8, bf16, f16, f32, f64, i16, i32, i64, i8, u8},  # aten::roll
    torch.fft.hfft2: {b8, f32, f64, i16, i32, i64, i8, u8},  # aten::_fft_c2c
    torch.fft.hfft: {b8, f32, f64, i16, i32, i64, i8, u8},
    torch.fft.hfftn: {b8, f32, f64, i16, i32, i64, i8, u8},  # aten::_fft_c2c
    torch.fft.ifft2: {b8, f32, f64, i16, i32, i64, i8, u8},  # aten::_fft_c2c
    torch.fft.ifft: {b8, f32, f64, i16, i32, i64, i8, u8},  # aten::_fft_r2c
    torch.fft.ifftn: {b8, f32, f64, i16, i32, i64, i8, u8},  # aten::_fft_c2c
    torch.fft.ifftshift: {b8, bf16, f16, f32, f64, i16, i32, i64, i8, u8},  # aten::roll
    torch.fft.ihfft2: {b8, f32, f64, i16, i32, i64, i8, u8},  # aten::_fft_r2c
    torch.fft.ihfft: {b8, f32, f64, i16, i32, i64, i8, u8},  # aten::_fft_r2c
    torch.fft.ihfftn: {b8, f32, f64, i16, i32, i64, i8, u8},  # aten::_fft_r2c
    torch.fft.irfft2: {b8, f32, f64, i16, i32, i64, i8, u8},  # aten::_fft_c2r, aten::_fft_c2r.out
    torch.fft.irfft: {b8, f32, f64, i16, i32, i64, i8, u8},  # aten::_fft_c2r, aten::_fft_c2r.out
    torch.fft.irfftn: {b8, f32, f64, i16, i32, i64, i8, u8},  # aten::_fft_c2r, aten::_fft_c2r.out
    torch.fft.rfft2: {b8, f32, f64, i16, i32, i64, i8, u8},  # aten::_fft_r2c
    torch.fft.rfft: {b8, f32, f64, i16, i32, i64, i8, u8},  # aten::_fft_r2c
    torch.fft.rfftn: {b8, f32, f64, i16, i32, i64, i8, u8},  # aten::_fft_r2c
    torch.floor_divide: {bf16, f16, f32, f64, i16, i32, i64, i8, u8},  # aten::floor_divide, aten::floor_divide.out
    torch.frexp: {bf16, f16, f32, f64},  # aten::frexp.Tensor_out
    torch.functional.istft: {f32, f64},  # aten::view_as_complex
    torch.functional.stft: {f32, f64},  # aten::_fft_r2c
    torch.functional.unique: {b8, bf16, f32, f64, i16, i32, i64, i8, u8},  # aten::_unique2, aten::unique_dim
    torch.functional.unique_consecutive: {b8, bf16, f32, f64, i16, i32, i64, i8, u8},  # aten::unique_consecutive
    torch.histc: {bf16, f32, f64},  # aten::histc, aten::histc.out
    torch.histogram: {f32, f64},  # aten::histogram.bin_ct, aten::histogram.bins_tensor
    torch.histogramdd: {f32, f64},  # aten::_histogramdd_bin_edges, aten::_histogramdd_from_bin_tensors
    torch.kthvalue: {bf16, f32, f64, i16, i32, i64, i8, u8},  # aten::kthvalue.values
    torch.linalg.qr: {f32, f64},  # aten::_linalg_qr_helper
    torch.logcumsumexp: {bf16, f32, f64},  # aten::_logcumsumexp, aten::_logcumsumexp.out
    torch.masked_select: {b8, bf16, f16, f32, f64, i16, i32, i64, i8, u8},  # aten::masked_select, aten::masked_select.out
    torch.matrix_exp: {bf16, f32, f64},  # aten::linalg_matrix_exp
    torch.median: {bf16, f32, f64, i16, i32, i64, i8, u8},  # aten::median, aten::median.dim_values
    torch.mode: {b8, bf16, f16, f32, f64, i16, i32, i64, i8, u8},  # aten::mode
    torch.multinomial: {bf16, f32, f64},  # aten::multinomial, aten::multinomial.out
    torch.mvlgamma: {bf16, f32, f64, i16, i32, i64, i8, u8},  # aten::_local_scalar_dense, aten::mvlgamma.out
    torch.nan_to_num: {b8, bf16, f16, f32, f64, i16, i32, i64, i8, u8},  # aten::nan_to_num.out
    torch.nanmean: {bf16, f16, f32, f64},
    torch.nanmedian: {bf16, f32, f64, i16, i32, i64, i8, u8},  # aten::nanmedian, aten::nanmedian.dim_values
    torch.nanquantile: {f32, f64},
    torch.nansum: {b8, bf16, f16, f32, f64, i16, i32, i64, i8, u8},  # aten::nansum, aten::nansum.out
    torch.nn.functional.conv1d: {bf16, f32, f64, i64},
    torch.nn.functional.conv2d: {bf16, f32, f64, i64},
    torch.nn.functional.conv_transpose1d: {f32, f64, i64},
    torch.nn.functional.conv_transpose2d: {f32, f64, i64},
    torch.nn.functional.conv_transpose3d: {f32, f64, i64},
    torch.nn.functional.ctc_loss: {f32, f64},
    torch.nn.functional.embedding_bag: {f16, f32, f64},  # aten::_embedding_bag_forward_only
    torch.nn.functional.gaussian_nll_loss: {bf16, f32, f64},  # aten::_local_scalar_dense
    torch.nn.functional.grid_sample: {f32, f64},  # aten::grid_sampler_2d, aten::grid_sampler_3d
    torch.nn.functional.layer_norm: {bf16, f32, f64},
    torch.nn.functional.max_pool3d: {f32, f64},  # aten::max_pool3d_with_indices
    torch.nn.functional.max_pool3d_with_indices: {f32, f64},  # aten::max_pool3d_with_indices
    torch.nn.functional.max_unpool1d: {f32, f64},  # aten::max_unpool2d
    torch.nn.functional.max_unpool2d: {f32, f64},  # aten::max_unpool2d
    torch.nn.functional.max_unpool3d: {f32, f64},  # aten::max_unpool3d
    torch.nn.functional.multi_margin_loss: {f32, f64},  # aten::multi_margin_loss
    torch.nn.functional.multilabel_margin_loss: {f32, f64},  # aten::multilabel_margin_loss_forward
    torch.nn.functional.one_hot: {i64},  # aten::_local_scalar_dense
    torch.nn.functional.pdist: {f32, f64},  # aten::_pdist_forward
    torch.nn.functional.prelu: {bf16, f32, f64},  # aten::prelu
    torch.nn.functional.relu: {bf16, f32, f64, i16, i32, i64, i8, u8},  # aten::relu
    torch.nn.functional.rrelu: {bf16, f32, f64},  # aten::rrelu_with_noise
    torch.nn.functional.unfold: {bf16, f16, f32, f64},  # aten::im2col
    torch.nonzero: {b8, bf16, f16, f32, f64, i16, i32, i64, i8, u8},  # aten::nonzero, aten::nonzero.out
    torch.polar: {f32, f64},  # aten::polar.out
    torch.repeat_interleave: {b8, bf16, f16, f32, f64, i16, i32, i64, i8, u8},  # aten::repeat_interleave.Tensor
    torch.roll: {b8, bf16, f16, f32, f64, i16, i32, i64, i8, u8},  # aten::roll
    torch.searchsorted: {bf16, f16, f32, f64, i16, i32, i64, i8, u8},  # aten::searchsorted.Tensor, aten::searchsorted.Tensor_out
    torch.symeig: {f32, f64},
    torch.std_mean: {bf16, f16, f32, f64},  # aten::std_mean.correction
    torch.take: {b8, bf16, f16, f32, f64, i16, i32, i64, i8, u8},  # aten::take, aten::take.out
    torch.trace: {f32, f64, i16, i32, i64, i8, u8},  # aten::trace
    torch.vdot: {bf16, f32, f64, i16, i32, i64, i8, u8},  # aten::vdot
    torch.qr: {f32, f64},
    torch.ormqr: {f32, f64},
    torch.lu_solve: {f32, f64},
    torch.cholesky: {f32, f64},  # aten::cholesky, aten::cholesky.out
    torch.cholesky_inverse: {f32, f64},  # aten::cholesky_inverse, aten::cholesky_inverse.out
    torch.cholesky_solve: {f32, f64},  # aten::_cholesky_solve_helper
    torch.eig: {f32, f64},  # aten::_local_scalar_dense
    torch.geqrf: {f32, f64},  # aten::geqrf
    torch.linalg.cholesky: {f32, f64},  # aten::linalg_cholesky_ex, aten::linalg_cholesky_ex.L
    torch.linalg.cholesky_ex: {f32, f64},  # aten::linalg_cholesky_ex
    torch.linalg.det: {f32, f64},  # aten::_det_lu_based_helper
    torch.linalg.eig: {f32, f64},  # aten::linalg_eig
    torch.linalg.eigh: {f32, f64},
    torch.linalg.eigvals: {f32, f64},
    torch.linalg.eigvalsh: {f32, f64},  # aten::linalg_eigvalsh.out
    torch.linalg.householder_product: {f32, f64},  # aten::linalg_householder_product
    torch.linalg.inv: {f32, f64},  # aten::_local_scalar_dense
    torch.linalg.ldl_factor: {f32, f64},  # aten::_local_scalar_dense
    torch.linalg.lstsq: {f32, f64},  # aten::linalg_lstsq.out
    torch.linalg.lu_factor: {f32, f64},  # aten::_local_scalar_dense
    torch.linalg.slogdet: {f32, f64},  # aten::linalg_slogdet
    torch.linalg.solve: {f32, f64},  # aten::linalg_solve, aten::linalg_solve.out
    torch.linalg.solve_triangular: {f32, f64},  # aten::linalg_solve_triangular
    torch.linalg.tensorinv: {f32, f64},  # aten::_local_scalar_dense
    torch.linalg.tensorsolve: {f32, f64},  # aten::linalg_solve
    torch.logdet: {f32, f64},  # aten::_local_scalar_dense, aten::nonzero
}

"""
# This is some sample code for how we could dump these dicts into YAML
# file for easier reading/writing
import yaml
print(yaml.dump(
  {resolve_name(k): [dtype_abbrs[d] for d in v]
   for k, v in meta_function_expected_failures.items()}, default_flow_style=None))
import sys
sys.exit()
"""

meta_function_skips = {
    torch.Tensor.__getitem__: {b8, bf16, f16, f32, f64, i16, i32, i64, i8, u8, c32},
    torch.addr: {b8},
    torch.aminmax: {b8, f32, f64, i16, i32, i64, i8, u8},
    torch.conj_physical: {b8, bf16, f16, f32, f64, i16, i32, i64, i8, u8},
    torch.cummax: {b8, bf16, f32, f64, i16, i32, i64, i8, u8},
    torch.cummin: {b8, bf16, f32, f64, i16, i32, i64, i8, u8},
    torch.diff: {b8},
    torch.functional.cdist: {f32, f64},
    torch.functional.tensordot: {bf16, f32, f64, i16, i32, i64, i8, u8},
    torch.index_add: {b8, bf16, f16, f32, f64, i16, i32, i64, i8, u8},
    torch.inner: {bf16, f32, f64, i16, i32, i64, i8, u8},
    torch.logical_not: {b8, bf16, f16, f32, f64, i16, i32, i64, i8, u8},
    torch.logical_xor: {b8, bf16, f16, f32, f64, i16, i32, i64, i8, u8},
    torch.nn.functional.cross_entropy: {bf16, f32, f64},
    torch.nn.functional.interpolate: {bf16, f32, f64, u8},
    # BEGIN TODO
    torch.nn.functional.nll_loss: {bf16, f32, f64},
    torch.prod: {b8, f32, f64, i16, i32, i64, i8, u8},
    torch.tensor_split: {b8, bf16, f16, f32, f64, i16, i32, i64, i8, u8},
<<<<<<< HEAD
    torch.nn.functional.logsigmoid: {bf16, f16, f32, f64},  # logsigmoid.output
    # END TODO
=======
>>>>>>> c8818763
    torch.inverse: {f32, f64},
    torch.linalg.matrix_power: {f32, f64},
    torch.linalg.matrix_rank: {f32, f64},
    torch.linalg.pinv: {f32, f64},
    torch.empty: {b8, bf16, c128, c64, c32, f16, f32, f64, i16, i32, i64, i8, u8},
}

meta_function_device_expected_failures = defaultdict(dict)
meta_function_device_skips = defaultdict(dict)

meta_function_device_expected_failures['cpu'] = {
}

meta_function_device_expected_failures['cuda'] = {
    torch.addbmm: {f16},  # aten::addbmm, aten::addbmm.out
    torch.corrcoef: {bf16, f16},  # aten::_local_scalar_dense
    torch.cov: {f16},  # aten::_local_scalar_dense
    torch.diag: {bf16, f16},  # aten::diag.out
    torch.diagflat: {bf16, f16},  # aten::diag.out
    torch.fft.fft2: {c32, f16},  # aten::_fft_c2c, aten::_fft_c2c.out
    torch.fft.fft: {c32, f16},  # aten::_fft_c2c, aten::_fft_c2c.out
    torch.fft.fftn: {c32, f16},  # aten::_fft_c2c, aten::_fft_c2c.out
    torch.fft.hfft2: {c32, f16},  # aten::_fft_c2c
    torch.fft.hfft: {c32, f16},
    torch.fft.hfftn: {c32, f16},  # aten::_fft_c2c
    torch.fft.ifft2: {c32, f16},  # aten::_fft_c2c, aten::_fft_c2c.out
    torch.fft.ifft: {c32, f16},  # aten::_fft_c2c, aten::_fft_c2c.out
    torch.fft.ifftn: {c32, f16},  # aten::_fft_c2c, aten::_fft_c2c.out
    torch.fft.ihfft2: {f16},
    torch.fft.ihfft: {f16},
    torch.fft.ihfftn: {f16},
    torch.fft.irfft2: {c32, f16},  # aten::_fft_c2r, aten::_fft_c2r.out
    torch.fft.irfft: {c32, f16},  # aten::_fft_c2r, aten::_fft_c2r.out
    torch.fft.irfftn: {c32, f16},  # aten::_fft_c2r, aten::_fft_c2r.out
    torch.fft.rfft2: {f16},
    torch.fft.rfft: {f16},
    torch.fft.rfftn: {f16},
    torch.functional.unique: {f16},  # aten::_unique2, aten::unique_dim
    torch.functional.unique_consecutive: {f16},  # aten::unique_consecutive
    torch.geqrf: {f32, f64},  # aten::geqrf
    torch.histc: {i16, i32, i64, i8},  # aten::histc, aten::histc.out
    torch.kthvalue: {f16},  # aten::kthvalue.values
    torch.linalg.cholesky: {f32, f64},  # aten::linalg_cholesky_ex, aten::linalg_cholesky_ex.L
    torch.linalg.cholesky_ex: {f32, f64},  # aten::linalg_cholesky_ex
    torch.linalg.householder_product: {f32, f64},  # aten::linalg_householder_product, aten::linalg_householder_product.out
    torch.linalg.inv: {f32, f64},  # aten::_local_scalar_dense
    torch.linalg.ldl_factor: {f32, f64},  # aten::_local_scalar_dense
    torch.linalg.lu_factor: {f32, f64},  # aten::_local_scalar_dense
    torch.linalg.solve_triangular: {f32, f64},  # aten::linalg_solve_triangular, aten::linalg_solve_triangular.out
    torch.linalg.tensorinv: {f32, f64},  # aten::_local_scalar_dense
    torch.logcumsumexp: {bf16, f16},  # aten::_logcumsumexp, aten::_logcumsumexp.out
    torch.matrix_exp: {f16},  # aten::linalg_matrix_exp
    torch.median: {f16},  # aten::median, aten::median.dim_values
    torch.multinomial: {f16},  # aten::multinomial, aten::multinomial.out
    torch.mvlgamma: {f16},  # aten::_local_scalar_dense, aten::mvlgamma.out
    torch.nanmedian: {f16},  # aten::nanmedian, aten::nanmedian.dim_values
    torch.nn.functional.conv1d: {f16},
    torch.nn.functional.conv2d: {f16},
    torch.nn.functional.conv_transpose1d: {bf16, f16},
    torch.nn.functional.conv_transpose2d: {bf16, f16},
    torch.nn.functional.conv_transpose3d: {bf16, f16},
    torch.nn.functional.embedding_bag: {bf16},  # aten::_embedding_bag_forward_only
    torch.nn.functional.gaussian_nll_loss: {f16},  # aten::_local_scalar_dense
    torch.nn.functional.grid_sample: {f16},  # aten::grid_sampler_2d, aten::grid_sampler_3d
    torch.nn.functional.layer_norm: {f16},
    torch.nn.functional.max_pool3d: {bf16, f16},  # aten::max_pool3d_with_indices
    torch.nn.functional.max_pool3d_with_indices: {bf16, f16},  # aten::max_pool3d_with_indices
    torch.nn.functional.max_unpool1d: {f16},  # aten::max_unpool2d
    torch.nn.functional.max_unpool2d: {f16},  # aten::max_unpool2d
    torch.nn.functional.max_unpool3d: {f16},  # aten::max_unpool3d
    torch.nn.functional.multi_margin_loss: {bf16, f16},  # aten::multi_margin_loss
    torch.nn.functional.multilabel_margin_loss: {bf16, f16},  # aten::multilabel_margin_loss_forward
    torch.nn.functional.prelu: {f16},  # aten::prelu
    torch.nn.functional.relu: {f16},  # aten::relu
    torch.nn.functional.rrelu: {f16},  # aten::rrelu_with_noise
    torch.ormqr: {f32, f64},  # aten::ormqr, aten::ormqr.out
    torch.qr: {f32, f64},  # aten::_linalg_qr_helper
    torch.trace: {b8, bf16, f16},  # aten::diag.out
    torch.vdot: {f16},  # aten::vdot
}

meta_function_device_skips['cuda'] = {
    torch.Tensor.__getitem__: {c32},
    torch.cummax: {f16},
    torch.cummin: {f16},
    torch.functional.tensordot: {f16},
    torch.inner: {f16},
    torch.inverse: {f32, f64},
    torch.linalg.matrix_power: {f32, f64},
    torch.linalg.matrix_rank: {f32, f64},
    torch.linalg.svd: {f32, f64},
    torch.nn.functional.cross_entropy: {f16},
    torch.nn.functional.interpolate: {f16},
    torch.nn.functional.nll_loss: {f16},
    torch.prod: {bf16, c32, f16},
    torch.svd: {f32, f64},
}

# This is a __torch_function__ mode that, when enabled, interposes every
# Torch API call and runs the operator as normal, and then reruns it
# with meta inputs, and then checks that everything about the output agrees.
# Most of the logic deals with faithfully replicating the original tensor
# as a meta tensor, which is nontrivial because there are a lot of subsystems
# that may potentially be exercised.
#
# That being said, this class is a little overkill for what it is doing in
# this test file (since I could have just inlined __torch_function__ on the
# OpInfo call, and OpInfos generally have very regular inputs), but it will be
# useful for more comprehensive testing e.g., as seen in
# https://github.com/pytorch/pytorch/pull/75994  The big benefit is it is
# A LOT more efficient that torch dispatch mode (at the cost of less coverage)
class MetaCrossRefFunctionMode(torch.overrides.TorchFunctionMode):
    test_case: TestCase
    device_type: str
    dtype: torch.dtype

    def __init__(self, test_case, *, device, dtype):
        self.test_case = test_case
        self.device_type = torch.device(device).type
        self.dtype = dtype

    def __torch_function__(self, func, types, args=(), kwargs=None):
        kwargs = kwargs or {}

        if torch.jit.is_tracing() or isinstance(func, torch.ScriptMethod):
            return func(*args, **kwargs)

        if self.dtype in meta_function_skips.get(func, set()):
            test_expect = TestExpect.SKIP
        elif self.dtype in meta_function_device_skips[self.device_type].get(func, set()):
            test_expect = TestExpect.SKIP
        elif self.dtype in meta_function_expected_failures.get(func, set()):
            test_expect = TestExpect.XFAILURE
        elif self.dtype in meta_function_device_expected_failures[self.device_type].get(func, set()):
            test_expect = TestExpect.XFAILURE
        else:
            test_expect = TestExpect.SUCCESS

        return run_meta_crossref(
            self.test_case, test_expect, func, args,
            kwargs, dtype=self.dtype, device_type=self.device_type
        )

aten = torch.ops.aten

# these always fail
meta_dispatch_expected_failures = {
    aten._cdist_forward.default: {f64, f32},
    aten._conj_physical.default: {c32},
    aten._convolution.default: {c64, i64, f64, c128, bf16, f32},
    aten._ctc_loss.default: {f64, f32},
    aten._embedding_bag_forward_only.default: {f16, f64, f32},
    aten._fft_r2c.default: {i64, u8, b8, f32, i8, f64, i16, i32},
    aten._histogramdd_bin_edges.default: {f64, f32},
    aten._histogramdd_from_bin_cts.default: {f64, f32},
    aten._histogramdd_from_bin_tensors.default: {f64, f32},
    aten._local_scalar_dense.default: {c64, i64, c128, bf16, f16, u8, b8, f32, i8, f64, i16, i32},
    aten._pdist_forward.default: {f64, f32},
    aten._unique2.default: {i64, bf16, u8, b8, f32, i8, f64, i16, i32},
    aten.addbmm.default: {i64, bf16, u8, f32, i8, f64, i16, i32},
    aten.addbmm.out: {i64, bf16, u8, f32, i8, f64, i16, i32},
    aten.angle.default: {c32, i64, bf16, f16, u8, b8, f32, i8, f64, i16, i32},
    aten.angle.out: {c32, i64, bf16, f16, u8, b8, f32, i8, f64, i16, i32},
    aten.bincount.default: {i8, i64, i16, u8, i32},
    aten.bucketize.Tensor: {i64, bf16, f16, u8, f32, i8, f64, i16, i32},
    aten.bucketize.Tensor_out: {i64, bf16, f16, u8, f32, i8, f64, i16, i32},
    aten.col2im.default: {c64, f32, f64, c128},
    aten.complex.default: {c64, f64, c128, f16, f32},
    aten.complex.out: {f16},
    aten.conj_physical.out: {i64, bf16, f16, u8, b8, f32, i8, f64, i16, c32, i32},
    aten.convolution.default: {c64, i64, f64, c128, bf16, f32},
    aten.count_nonzero.default: {i64, bf16, f16, u8, b8, f32, i8, f64, i16, i32},
    aten.count_nonzero.dim_IntList: {i64, bf16, f16, u8, b8, f32, i8, f64, i16, i32},
    aten.diag.default: {i64, u8, b8, f32, i8, f64, i16, i32, bf16},
    aten.diag.out: {bf16, i64, u8, b8, f32, i8, f64, i16, i32},
    aten.floor_divide.default: {i64, bf16, f16, u8, f32, i8, f64, i16, i32},
    aten.floor_divide.out: {i64, bf16, f16, u8, f32, i8, f64, i16, i32},
    aten.frexp.Tensor: {bf16, f16, f64, f32},
    aten.grid_sampler_2d.default: {f64, f32},
    aten.grid_sampler_3d.default: {f64, f32},
    aten.histc.default: {bf16, f64, f32},
    aten.histc.out: {bf16, f64, f32},
    aten.histogram.bin_ct: {f64, f32},
    aten.histogram.bins_tensor: {f64, f32},
    aten.im2col.default: {bf16, f16, f64, f32},
    aten.index.Tensor: {i64, bf16, f16, u8, b8, f32, i8, f64, i16, i32, c32},
    aten.kthvalue.default: {i64, bf16, u8, f32, i8, f64, i16, i32},
    aten.linalg_matrix_exp.default: {bf16, f64, f32},
    aten.log_sigmoid_forward.output: {bf16, f64, f32},
    aten.logcumsumexp.default: {bf16, f64, f32},
    aten.logcumsumexp.out: {bf16, f64, f32},
    aten.logical_not.out: {i64, bf16, f16, u8, b8, f32, i8, f64, i16, i32},
    aten.logical_not_.default: {bf16, f16, f64, f32},
    aten.logical_xor.out: {i64, bf16, f16, u8, b8, f32, i8, f64, i16, i32},
    aten.masked_select.default: {i64, bf16, f16, u8, b8, f32, i8, f64, i16, i32},
    aten.masked_select.out: {i64, bf16, f16, u8, b8, f32, i8, f64, i16, i32},
    aten.max_pool3d_with_indices.default: {f64, f32},
    aten.max_unpool2d.default: {f64, f32},
    aten.max_unpool3d.default: {f64, f32},
    aten.median.default: {i64, bf16, u8, f32, i8, f64, i16, i32},
    aten.median.dim: {i64, bf16, u8, f32, i8, f64, i16, i32},
    aten.mode.default: {i64, bf16, f16, u8, b8, f32, i8, f64, i16, i32},
    aten.multi_margin_loss.default: {f64, f32},
    aten.multilabel_margin_loss_forward.default: {f64, f32},
    aten.multinomial.default: {bf16, f64, f32},
    aten.multinomial.out: {bf16, f64, f32},
    aten.mvlgamma.default: {i64, bf16, u8, f32, i8, f64, i16, i32},
    aten.mvlgamma.out: {i64, bf16, u8, f32, i8, f64, i16, i32},
    aten.nan_to_num.default: {i64, bf16, f16, u8, b8, f32, i8, f64, i16, i32},
    aten.nan_to_num.out: {i64, bf16, f16, u8, b8, f32, i8, f64, i16, i32},
    aten.nanmedian.default: {i64, bf16, u8, f32, i8, f64, i16, i32},
    aten.nanmedian.dim: {i64, bf16, u8, f32, i8, f64, i16, i32},
    aten.nansum.default: {i64, bf16, f16, u8, b8, f32, i8, f64, i16, i32},
    aten.nansum.out: {i64, bf16, f16, u8, b8, f32, i8, f64, i16, i32},
    aten.nll_loss2d_forward.default: {bf16, f64, f32},
    aten.nonzero.default: {i64, bf16, f16, u8, b8, f32, i8, f64, i16, i32},
    aten.nonzero.out: {i64, bf16, f16, u8, b8, f32, i8, f64, i16, i32},
    aten.polar.default: {f64, f32},
    aten.prelu.default: {bf16, f64, f32},
    aten.prod.default: {i64, u8, b8, f32, i8, f64, i16, i32},
    aten.relu.default: {i64, bf16, u8, f32, i8, f64, i16, i32},
    aten.repeat_interleave.Tensor: {c64, i64, c128, bf16, f16, u8, b8, f32, i8, f64, i16, i32},
    aten.roll.default: {i64, bf16, f16, u8, b8, f32, i8, f64, i16, i32},
    aten.rrelu_with_noise.default: {bf16, f64, f32},
    aten.searchsorted.Tensor: {i64, bf16, f16, u8, f32, i8, f64, i16, i32},
    aten.searchsorted.Tensor_out: {i64, bf16, f16, u8, f32, i8, f64, i16, i32},
    aten.std_mean.correction: {bf16, f16, f64, f32},
    aten.take.default: {i64, bf16, f16, u8, b8, f32, i8, f64, i16, i32},
    aten.take.out: {i64, bf16, f16, u8, b8, f32, i8, f64, i16, i32},
    aten.tensordot.out: {i64, bf16, u8, f32, i8, f64, i16, i32},
    aten.to_sparse.default: {i64, bf16, f16, u8, b8, f32, i8, f64, i16, i32},
    aten.to_sparse.sparse_dim: {i64, bf16, f16, u8, b8, f32, i8, f64, i16, i32},
    aten.trace.default: {i8, i64, f64, i16, u8, i32, f32},
    aten.unique_consecutive.default: {i64, bf16, u8, b8, f32, i8, f64, i16, i32},
    aten.unique_dim.default: {i64, bf16, u8, b8, f32, i8, f64, i16, i32},
    aten.upsample_nearest3d.vec: {bf16, u8, f64, f32},
    aten.vdot.default: {i64, bf16, u8, f32, i8, f64, i16, i32},
    aten.vdot.out: {i64, bf16, u8, f32, i8, f64, i16, i32},
    aten._det_lu_based_helper.default: {f32, f64},  # aten::_det_lu_based_helper
    aten._linalg_check_errors.default: {c128, c64, f32, f64},  # aten::_local_scalar_dense
    aten.cholesky.default: {f32, f64},  # aten::cholesky
    aten.cholesky.out: {f32, f64},  # aten::cholesky.out
    aten.cholesky_inverse.default: {f32, f64},  # aten::cholesky_inverse
    aten.cholesky_inverse.out: {f32, f64},  # aten::cholesky_inverse.out
    aten.cholesky_solve.default: {f32, f64},  # aten::_cholesky_solve_helper
    aten.cholesky_solve.out: {f32, f64},  # aten::_cholesky_solve_helper
    aten.eig.default: {f32, f64},  # aten::_local_scalar_dense
    aten.geqrf.default: {f32, f64},  # aten::geqrf
    aten.inverse.out: {f32, f64},  # aten::_local_scalar_dense
    aten.linalg_cholesky_ex.L: {f32, f64},  # aten::linalg_cholesky_ex.L
    aten.linalg_cholesky_ex.default: {f32, f64},  # aten::linalg_cholesky_ex
    aten.linalg_eig.default: {f32, f64},  # aten::linalg_eig
    aten.linalg_eigh.default: {f32, f64},
    aten.linalg_eigvalsh.out: {f32, f64},  # aten::linalg_eigvalsh.out
    aten.linalg_householder_product.default: {f32, f64},  # aten::linalg_householder_product
    aten.linalg_householder_product.out: {f32, f64},  # aten::linalg_householder_product.out
    aten.linalg_lstsq.default: {f32, f64},  # aten::linalg_lstsq.out
    aten.linalg_qr.default: {f32, f64},  # aten::_linalg_qr_helper
    aten.linalg_slogdet.default: {f32, f64},  # aten::linalg_slogdet
    aten.linalg_solve.default: {f32, f64},  # aten::linalg_solve
    aten.linalg_solve.out: {f32, f64},  # aten::linalg_solve.out
    aten.linalg_solve_triangular.default: {f32, f64},  # aten::linalg_solve_triangular
    aten.linalg_solve_triangular.out: {f32, f64},  # aten::linalg_solve_triangular.out
    aten.logdet.default: {f32, f64},  # aten::_local_scalar_dense, aten::nonzero
    aten.lu_solve.default: {f32, f64},  # aten::lu_solve
    aten.lu_solve.out: {f32, f64},  # aten::lu_solve.out
    aten.ormqr.default: {f32, f64},  # aten::ormqr
    aten.ormqr.out: {f32, f64},  # aten::ormqr.out
    aten.symeig.default: {f32, f64},  # aten::_symeig_helper
}

# these sometimes pass and sometimes fail
meta_dispatch_skips = {
    aten._to_copy.default: {i64, bf16, f16, u8, b8, f32, i8, f64, i16, i32},
    aten.addr.default: {b8},
    aten.addr.out: {b8},
    aten.aminmax.default: {i64, u8, b8, f32, i8, f64, i16, i32},
    aten.copy_.default: {c32},
    aten.cummax.default: {i64, bf16, u8, b8, f32, i8, f64, i16, i32},
    aten.cummin.default: {i64, bf16, u8, b8, f32, i8, f64, i16, i32},
    aten.index_add.default: {i64, bf16, f16, u8, b8, f32, i8, f64, i16, i32},  # TODO
    aten.index_add.out: {i64, bf16, f16, u8, b8, f32, i8, f64, i16, i32},  # TODO
    aten.isnan.default: {f64, f32},
    aten.native_batch_norm.default: {f64, f32},  # waiting on https://github.com/pytorch/pytorch/pull/77407
    aten.native_layer_norm.default: {bf16, f64, f32},
    aten.mul.Scalar: {i64, bf16, f16, f32, i8, f64, i16, i32},  # test_dispatch_meta_gradient_cpu_bfloat16
    aten.slice.Tensor: {c32},  # TODO
    aten.linalg_pinv.atol_rtol_tensor: {f32, f64},
    aten.linalg_pinv.atol_rtol_tensor_out: {f32, f64},
    aten.empty.memory_format: {b8, bf16, c128, c64, c32, f16, f32, f64, i16, i32, i64, i8, u8},
}

meta_dispatch_device_expected_failures = defaultdict(dict)
meta_dispatch_device_skips = defaultdict(dict)

meta_dispatch_device_expected_failures['cuda'] = {
    aten._conj_physical.default: {f16},  # aten::conj_physical.out
    aten._convolution.default: {f16},
    aten._embedding_bag_forward_only.default: {bf16},  # aten::_embedding_bag_forward_only
    aten._fft_c2c.default: {c32, f16},  # aten::_fft_c2c
    aten._fft_c2c.out: {c32, f16},  # aten::_fft_c2c.out
    aten._fft_c2r.default: {c32, f16},  # aten::_fft_c2r
    aten._fft_c2r.out: {c32, f16},  # aten::_fft_c2r.out
    aten._fft_r2c.default: {f16},  # aten::_fft_r2c
    aten._fft_r2c.out: {f16},  # aten::_fft_r2c.out
    aten._linalg_check_errors.default: {c128, c64, f32, f64},  # aten::_local_scalar_dense
    aten._unique2.default: {f16},  # aten::_unique2
    aten._use_cudnn_ctc_loss.default: {f32, f64},  # aten::_use_cudnn_ctc_loss
    aten.addbmm.default: {f16},  # aten::addbmm
    aten.addbmm.out: {f16},  # aten::addbmm.out
    aten.convolution.default: {f16},
    aten.cudnn_grid_sampler.default: {f16, f32, f64},  # aten::cudnn_grid_sampler
    aten.diag.default: {f16},  # aten::diag.out
    aten.diag.out: {bf16, f16},  # aten::diag.out
    aten.geqrf.default: {f32, f64},  # aten::geqrf
    aten.grid_sampler_2d.default: {f16},  # aten::grid_sampler_2d
    aten.grid_sampler_3d.default: {f16},  # aten::grid_sampler_3d
    aten.histc.default: {i16, i32, i64, i8},  # aten::histc
    aten.histc.out: {i16, i32, i64, i8},  # aten::histc.out
    aten.index.Tensor: {c32},  # aten::index.Tensor
    aten.inverse.out: {f32, f64},  # aten::_local_scalar_dense
    aten.kthvalue.default: {f16},  # aten::kthvalue.values
    aten.linalg_cholesky_ex.L: {f32, f64},  # aten::linalg_cholesky_ex.L
    aten.linalg_cholesky_ex.default: {f32, f64},  # aten::linalg_cholesky_ex
    aten.linalg_eigvalsh.out: {f32, f64},  # aten::linalg_eigvalsh.out
    aten.linalg_householder_product.default: {f32, f64},  # aten::linalg_householder_product
    aten.linalg_householder_product.out: {f32, f64},  # aten::linalg_householder_product.out
    aten.linalg_matrix_exp.default: {f16},  # aten::linalg_matrix_exp
    aten.linalg_qr.default: {f32, f64},  # aten::_linalg_qr_helper
    aten.linalg_solve_triangular.default: {f32, f64},  # aten::linalg_solve_triangular
    aten.linalg_solve_triangular.out: {f32, f64},  # aten::linalg_solve_triangular.out
    aten.log_sigmoid_forward.default: {bf16, f16, f64, f32},
    aten.log_sigmoid_forward.output: {f16},  # aten::log_sigmoid_forward.output
    aten.logcumsumexp.default: {bf16, f16},  # aten::_logcumsumexp
    aten.logcumsumexp.out: {bf16, f16},  # aten::_logcumsumexp.out
    aten.max_pool3d_with_indices.default: {bf16, f16},  # aten::max_pool3d_with_indices
    aten.max_unpool2d.default: {f16},  # aten::max_unpool2d
    aten.max_unpool3d.default: {f16},  # aten::max_unpool3d
    aten.median.default: {f16},  # aten::median
    aten.median.dim: {f16},  # aten::median.dim_values
    aten.multi_margin_loss.default: {bf16, f16},  # aten::multi_margin_loss
    aten.multilabel_margin_loss_forward.default: {bf16, f16},  # aten::multilabel_margin_loss_forward
    aten.multinomial.default: {f16},  # aten::multinomial
    aten.multinomial.out: {f16},  # aten::multinomial.out
    aten.mvlgamma.default: {f16},  # aten::_local_scalar_dense
    aten.mvlgamma.out: {f16},  # aten::mvlgamma.out
    aten.nanmedian.default: {f16},  # aten::nanmedian
    aten.nanmedian.dim: {f16},  # aten::nanmedian.dim_values
    aten.native_batch_norm.default: {bf16, f16},  # waiting on https://github.com/pytorch/pytorch/pull/77407
    aten.native_dropout.default: {bf16, f16, f32, f64},
    aten.native_layer_norm.default: {f16},  # aten::var_mean.correction
    aten.nll_loss2d_forward.default: {f16},  # aten::nll_loss2d_forward
    aten.ormqr.default: {f32, f64},  # aten::ormqr
    aten.ormqr.out: {f32, f64},  # aten::ormqr.out
    aten.prelu.default: {f16},  # aten::prelu
    aten.prod.default: {bf16, c32, f16},  # aten::prod
    aten.relu.default: {f16},  # aten::relu
    aten.rrelu_with_noise.default: {f16},  # aten::rrelu_with_noise
    aten.tensordot.out: {f16},  # aten::tensordot.out
    aten.trace.default: {b8, bf16, f16},  # aten::diag.out
    aten.unique_consecutive.default: {f16},  # aten::unique_consecutive
    aten.unique_dim.default: {f16},  # aten::unique_dim
    aten.upsample_nearest3d.vec: {f16},  # aten::upsample_nearest3d.vec
    aten.vdot.default: {f16},  # aten::vdot
    aten.vdot.out: {f16},  # aten::vdot
}

meta_dispatch_device_skips['cuda'] = {
    aten._conj.default: {c32, f16},
    aten._linalg_svd.default: {f32, f64},
    aten.cudnn_batch_norm.default: {f32, f64},
    aten.cummax.default: {f16},
    aten.cummin.default: {f16},
    aten.inverse.default: {f32, f64},
    aten.slice.Tensor: {f16},
    # ROCm stuff; technically this should be expected failure but it's
    # not worth it; these should get unified anyway
    aten.miopen_batch_norm.default: {f32},
}

class MetaCrossRefDispatchMode(torch.utils._python_dispatch.TorchDispatchMode):
    test_case: TestCase
    device: torch.device
    dtype: torch.dtype

    def __init__(self, test_case, *, device, dtype):
        self.test_case = test_case
        # save TLS
        self.precision = test_case.precision
        self.rel_tol = test_case.rel_tol
        self.device_type = torch.device(device).type
        self.dtype = dtype

    def __torch_dispatch__(self, func, types, args=(), kwargs=None):
        kwargs = kwargs or {}

        self.test_case.precision = self.precision
        self.test_case.rel_tol = self.rel_tol

        if self.dtype in meta_dispatch_skips.get(func, set()):
            test_expect = TestExpect.SKIP
        elif self.dtype in meta_dispatch_device_skips[self.device_type].get(func, set()):
            test_expect = TestExpect.SKIP
        elif self.dtype in meta_dispatch_expected_failures.get(func, set()):
            test_expect = TestExpect.XFAILURE
        elif self.dtype in meta_dispatch_device_expected_failures[self.device_type].get(func, set()):
            test_expect = TestExpect.XFAILURE
        else:
            test_expect = TestExpect.SUCCESS

        return run_meta_crossref(
            self.test_case,
            test_expect,
            func,
            args,
            kwargs,
            dtype=self.dtype,
            device_type=self.device_type,
        )


# NB: we're running these tests only on CUDA because there are some
# inconsistencies between CUDA and CPU, and running on CUDA makes it easier
# to ignore the CPU case when inconsistencies arise.  Ideally we deal
# with the inconsistencies but this takes time.
class TestMeta(TestCase):
    @unittest.skipIf(TEST_WITH_ASAN, "Skipped under ASAN")
    @onlyCUDA
    @skipIfCrossRef
    @suppress_warnings
    @ops(op_db)
    def test_meta(self, device, dtype, op):
        # run the OpInfo sample inputs, cross-referencing them with the
        # meta implementation and check the results are the same.  All
        # the heavy lifting happens in MetaCrossRefFunctionMode
        func = op.get_op()
        samples = op.sample_inputs(device, dtype, requires_grad=False)
        for sample_input in samples:
            args = [sample_input.input] + list(sample_input.args)
            kwargs = sample_input.kwargs
            with MetaCrossRefFunctionMode.push(self, dtype=dtype, device=device):
                expected = func(*args, **kwargs)
                if isinstance(expected, torch.Tensor) and op.supports_out:
                    func(*args, **kwargs, out=expected)

    @unittest.skipIf(TEST_WITH_ASAN, "Skipped under ASAN")
    @onlyCUDA
    @skipIfCrossRef
    @suppress_warnings
    @ops(op_db)
    def test_dispatch_meta(self, device, dtype, op):
        func = op.get_op()
        samples = op.sample_inputs(device, dtype, requires_grad=False)
        for sample_input in samples:
            args = [sample_input.input] + list(sample_input.args)
            kwargs = sample_input.kwargs
            with MetaCrossRefDispatchMode.push(self, dtype=dtype, device=device):
                expected = func(*args, **kwargs)
                if isinstance(expected, torch.Tensor) and op.supports_out:
                    func(*args, **kwargs, out=expected)

instantiate_device_type_tests(TestMeta, globals())

if __name__ == "__main__":
    run_tests()<|MERGE_RESOLUTION|>--- conflicted
+++ resolved
@@ -634,11 +634,7 @@
     torch.nn.functional.nll_loss: {bf16, f32, f64},
     torch.prod: {b8, f32, f64, i16, i32, i64, i8, u8},
     torch.tensor_split: {b8, bf16, f16, f32, f64, i16, i32, i64, i8, u8},
-<<<<<<< HEAD
-    torch.nn.functional.logsigmoid: {bf16, f16, f32, f64},  # logsigmoid.output
     # END TODO
-=======
->>>>>>> c8818763
     torch.inverse: {f32, f64},
     torch.linalg.matrix_power: {f32, f64},
     torch.linalg.matrix_rank: {f32, f64},
