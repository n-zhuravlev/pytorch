# Owner(s): ["module: codegen"]

import torch
from torch.testing._internal.common_utils import TestCase, run_tests
from torch.testing._internal.logging_tensor import LoggingTensor, LoggingTensorReentrant, capture_logs, log_input
from torch.utils._pytree import tree_map

import logging

def are_aliased(x, y):
    if x._base is None and y._base is None:
        return False
    if x._base is not None and y._base is None:
        return x._base is y
    if x._base is None and y._base is not None:
        return y._base is x
    return x._base is y._base

# Just for testing: a logging tensor that also transforms out-of-place ops into inplace ops.
# That way even if the outer wrapper is functionalized, the inner wrapper will also need functionalization.
class InplaceLoggingTensor(LoggingTensorReentrant):
    @staticmethod
    def __new__(cls, e):
        r = torch.Tensor._make_wrapper_subclass(cls, e.shape, dtype=e.dtype, requires_grad=False)
        r.elem = e
        return r

    __torch_function__ = torch._C._disabled_torch_function_impl

    def __str__(self):
        return f'InplaceLoggingTensor({self.elem})'

    @classmethod
    def __torch_dispatch__(cls, func, types, args=(), kwargs=None):
        def unwrap(e):
            if isinstance(e, InplaceLoggingTensor):
                return e.elem
            else:
                return e

        def wrap(e):
            if isinstance(e, torch.Tensor):
                return InplaceLoggingTensor(e)
            else:
                return e
        f = func
        # this subclass converts all `add()` ops into `add_()` ops
        if f is torch.ops.aten.add.Tensor:
            f = torch.ops.aten.add_.Tensor

        with cls.context():
            rs = tree_map(wrap, f(*tree_map(unwrap, args), **tree_map(unwrap, kwargs)))
        # after running the (potentially transformed) op,
        # log the original op that we saw.
        logging.getLogger("LoggingTensor").info(f"{func.__module__}.{func.__name__}", args, kwargs, rs)
        return rs



class TestFunctionalization(TestCase):

    def get_logs(self, func, inpt, *, reapply_views=False):
        input_clone_logging = LoggingTensor(inpt.clone())
        input_functional_logging = torch._to_functional_tensor(input_clone_logging)

        with capture_logs() as logs:
            log_input("input", input_clone_logging)
            torch._enable_functionalization(reapply_views=reapply_views)
            try:
                func(input_functional_logging)
            finally:
                torch._disable_functionalization()
        return logs

    def assert_functionalization(self, func, inpt, *, reapply_views=False):
        input_clone = inpt.clone()
        input_clone2 = inpt.clone()
        input_functional = torch._to_functional_tensor(input_clone2)

        # Compare outputs (and mutated inputs), with and without functionalization.
        out_ref = func(inpt)

        torch._enable_functionalization(reapply_views=reapply_views)
        try:
            out_functional = func(input_functional)
        finally:
            torch._disable_functionalization()

        self.assertEqual(out_ref.size(), out_functional.size())
        # We need to sync the input tensors first, in case there are any queued mutations left.
        torch._sync(input_functional)
        torch._sync(out_functional)
        self.assertEqual(out_ref, torch._from_functional_tensor(out_functional))
        self.assertEqual(inpt, torch._from_functional_tensor(input_functional))  # input mutations should still occur

    def test_multiple_views_of_same_base(self):
        def f(x):
            y = x.view(-1)
            z = x.view(-1)
            x.add_(1)
            # y should have been updated.
            y2 = y + 1
            # z should have been updated too.
            z2 = z + 1
            return z2
        self.assert_functionalization(f, torch.ones(4))

    def test_simple(self):
        def f(x):
            # simple test: 1 view op, 1 inplace op
            tmp = torch.ones(4, 2)
            y = x.view(4, 2)
            y.add_(tmp)
            z = x * x
            return y
        self.assert_functionalization(f, torch.ones(4, 2))
        logs = self.get_logs(f, torch.ones(4, 2))
        self.assertExpectedInline('\n'.join(logs), """\
$0 = input('input')
$1 = torch._ops.aten.view_copy.default($0, [4, 2])
$2 = torch._ops.aten.add.Tensor($1, tensor([[1., 1.],
        [1., 1.],
        [1., 1.],
        [1., 1.]]))
$3 = torch._ops.aten.view_copy.default($2, [4, 2])
$4 = torch._ops.aten.mul.Tensor($3, $3)""")

    def test_simple_out(self):
        def f(x):
            tmp = torch.ones(4, 2)
            y = x.view(4, 2)
            # the out= tensor will get resized, since it has size=0 to start.
            z = torch.empty(())
            torch.add(y, tmp, out=z)
            w = z * z
            return w
        self.assert_functionalization(f, torch.ones(4, 2))
        logs = self.get_logs(f, torch.ones(4, 2))
        self.assertExpectedInline('\n'.join(logs), """\
$0 = input('input')
$1 = torch._ops.aten.view_copy.default($0, [4, 2])
$2 = torch._ops.aten.add.Tensor($1, tensor([[1., 1.],
        [1., 1.],
        [1., 1.],
        [1., 1.]]))
$3 = torch._ops.aten.mul.Tensor($2, $2)""")

    def test_multi_out(self):
        def f(x):
            # aminmax.out returns a tuple of tensors.
            # functionalization should properly handle the tuple.
            out_min = torch.empty(4)
            out_max = torch.empty(4)
            torch.aminmax(x, dim=0, out=(out_max, out_min))
            return out_max
        self.assert_functionalization(f, torch.arange(8, dtype=torch.float32))
        logs = self.get_logs(f, torch.arange(8, dtype=torch.float32))
        self.assertExpectedInline('\n'.join(logs), """\
$0 = input('input')
$1, $2 = torch._ops.aten.aminmax.default($0, dim=0)""")

    def test_tensor_ctr(self):
        def f(x):
            y = torch.tensor((1, 2, 3))
            z = y.view(-1)
            z.add_(1)
            return y
        self.assert_functionalization(f, torch.arange(3, dtype=torch.float32))

    def test_inplace_on_non_view(self):
        def f(x):
            # test for the case where we functionalize an inplace op on the other tensor - not a view.
            # This is worth checking because the tensor will have an empty ViewMeta stack, which needs to be special cased.
            tmp = torch.ones(4, 2)
            y = x.view(4, 2)
            x.add_(tmp)
            return y
        self.assert_functionalization(f, torch.ones(4, 2))
        logs = self.get_logs(f, torch.ones(4, 2))
        self.assertExpectedInline('\n'.join(logs), """\
$0 = input('input')
$1 = torch._ops.aten.view_copy.default($0, [4, 2])
$2 = torch._ops.aten.add.Tensor($0, tensor([[1., 1.],
        [1., 1.],
        [1., 1.],
        [1., 1.]]))""")

    # Some ops that are mutable are neither inplace nor out= ops.
    # They also need special handling.
    def test_mutable_op_not_inplace_or_other(self):
        def f(x):
            return torch._fused_moving_avg_obs_fq_helper(x, x, x, x, x, x, x, 1.0, 1, 1, 0)

        logs = self.get_logs(f, torch.ones(1))
        self.assertExpectedInline('\n'.join(logs), """\
$0 = input('input')
$1, $2, $3, $4, $5, $6 = torch._ops.aten._fused_moving_avg_obs_fq_helper.functional($0, $0, $0, $0, $0, $0, $0, 1.0, 1, 1, 0)""")

    def test_as_strided(self):
        def f(x):
            y = x.as_strided((2,), (2,), 1)
            y.add_(1)
            return x
        self.assert_functionalization(f, torch.ones(9))
        logs = self.get_logs(f, torch.ones(9))
        self.assertExpectedInline('\n'.join(logs), """\
$0 = input('input')
$1 = torch._ops.aten.as_strided_copy.default($0, [2], [2], 1)
$2 = torch._ops.aten.add.Tensor($1, 1)""")

    def test_tensor_list_composite(self):
        def f(x):
            # Test an op with TensorList input
            y = torch.block_diag(x, x)
            return y
        self.assert_functionalization(f, torch.ones(2, 2))
        logs = self.get_logs(f, torch.ones(2, 2))
        self.assertExpectedInline('\n'.join(logs), """\
$0 = input('input')
$1 = torch._ops.aten.copy.default(tensor([[0., 0.],
        [0., 0.]]), $0)
$2 = torch._ops.aten.slice_scatter.default(tensor([[0., 0., 0., 0.],
        [0., 0., 0., 0.]]), $1, 1, 0, 2)
$3 = torch._ops.aten.slice_scatter.default(tensor([[0., 0., 0., 0.],
        [0., 0., 0., 0.],
        [0., 0., 0., 0.],
        [0., 0., 0., 0.]]), $2, 0, 0, 2)
$4 = torch._ops.aten.slice_copy.Tensor($3, 0, 2, 4)
$5 = torch._ops.aten.slice_copy.Tensor($4, 1, 2, 4)
$6 = torch._ops.aten.copy.default($5, $0)""")

    def test_cat(self):
        def f(x):
            out = torch.empty(0)
            torch.cat((x,), out=out)
            return out
        self.assert_functionalization(f, torch.ones(2, 2))
        logs = self.get_logs(f, torch.ones(2, 2))
        self.assertExpectedInline('\n'.join(logs), """\
$0 = input('input')
$1 = torch._ops.aten.cat.default([LoggingTensor(tensor([[1., 1.],
        [1., 1.]]))])""")

    def test_diagonal(self):
        def f(x):
            # test: view ops that take a subset of the original tensor (select/diagonal)
            tmp = torch.ones(2)
            y = x.diagonal()
            y.add_(tmp)
            z = x * x
            return z
        self.assert_functionalization(f, torch.ones(2, 2))
        logs = self.get_logs(f, torch.ones(2, 2))
        self.assertExpectedInline('\n'.join(logs), """\
$0 = input('input')
$1 = torch._ops.aten.diagonal_copy.default($0)
$2 = torch._ops.aten.add.Tensor($1, tensor([1., 1.]))
$3 = torch._ops.aten.diagonal_scatter.default($0, $2)
$4 = torch._ops.aten.mul.Tensor($3, $3)""")

    def test_diagonal_mutated_input(self):
        def f(x):
            # simple test: there are pending updates afterwards, which the test syncs manually
            tmp = torch.ones(2)
            y = x.diagonal()
            y.add_(tmp)
            return x
        x = torch.ones(2, 2)
        self.assert_functionalization(f, x)

    def test_split(self):
        def f(x):
            # test: view ops that return multiple tensors (split)
            tmp = torch.ones(2)
            y1, y2 = x.split(2)
            y3 = y2.diagonal()
            y3.add_(tmp)
            z = x * x
            return y3
        self.assert_functionalization(f, torch.ones(4, 2))
        logs = self.get_logs(f, torch.ones(4, 2))
        self.assertExpectedInline('\n'.join(logs), """\
$0 = input('input')
$1, $2 = torch._ops.aten.split_copy.Tensor($0, 2)
$3 = torch._ops.aten.diagonal_copy.default($2)
$4 = torch._ops.aten.add.Tensor($3, tensor([1., 1.]))
$5, $6 = torch._ops.aten.split_copy.Tensor($0, 2)
$7 = torch._ops.aten.diagonal_scatter.default($6, $4)
$8 = torch._ops.aten.slice_scatter.default($0, $7, 0, 2, 4)
$9 = torch._ops.aten.mul.Tensor($8, $8)""")

    def test_view_inplace(self):
        def f(x):
            # test: view + inplace op (transpose_)
            tmp = torch.ones(4)
            x.transpose_(1, 0)
            y = x[0]
            y.add_(tmp)
            return x
        self.assert_functionalization(f, torch.ones(4, 2))
        logs = self.get_logs(f, torch.ones(4, 2))
        self.assertExpectedInline('\n'.join(logs), """\
$0 = input('input')
$1 = torch._ops.aten.transpose_copy.int($0, 1, 0)
$2 = torch._ops.aten.select_copy.int($1, 0, 0)
$3 = torch._ops.aten.add.Tensor($2, tensor([1., 1., 1., 1.]))""")

    def test_optional_tensor_list(self):
        def f(x):
            # test: an operator that takes in a List[Optional[Tensor]] argument
            # (index_put)
            y = x.view(8)
            indices = torch.arange(4)
            values = torch.arange(4, dtype=y.dtype)
            y.index_put_((indices,), values, accumulate=False)
            return y
        self.assert_functionalization(f, torch.ones(4, 2))
        logs = self.get_logs(f, torch.ones(4, 2))
        self.assertExpectedInline('\n'.join(logs), """\
$0 = input('input')
$1 = torch._ops.aten.view_copy.default($0, [8])
$2 = torch._ops.aten.index_put.default($1, [tensor([0, 1, 2, 3])], tensor([0., 1., 2., 3.]))""")

    def test_scalars(self):
        def f(x):
            # test: the pass can handle scalar inputs properly
            tmp = torch.ones(4, 2)
            y = x.view(4, 2)
            y.add_(1)
            z = 2 * y
            z.div_(1)
            return z
        self.assert_functionalization(f, torch.ones(4, 2))
        logs = self.get_logs(f, torch.ones(4, 2))
        self.assertExpectedInline('\n'.join(logs), """\
$0 = input('input')
$1 = torch._ops.aten.view_copy.default($0, [4, 2])
$2 = torch._ops.aten.add.Tensor($1, 1)
$3 = torch._ops.aten.mul.Tensor($2, 2)
$4 = torch._ops.aten.div.Tensor($3, 1)""")

    def test_metadata_change(self):
        def f(x):
            # ops like ge_() are allowed to change the dtype of the input.
            # functionalization should pick up on that.
            return x.ge_(0)
        self.assert_functionalization(f, torch.ones(4, 2))
        logs = self.get_logs(f, torch.ones(4, 2))
        self.assertExpectedInline('\n'.join(logs), """\
$0 = input('input')
$1 = torch._ops.aten.ge.Scalar($0, 0)
$2 = torch._ops.aten._to_copy.default($1, dtype=6, layout=0)""")

    def test_only_one_view(self):
        def f(x):
            # This tests that we don't have any unnecessary views in the trace.
            # If the input wasn't mutated, we don't need to regenerate it,
            # so there should be a total of 1 op in the output trace.
            return x.view(4, 2)
        logs = self.get_logs(f, torch.ones(4, 2))
        self.assertExpectedInline('\n'.join(logs), """\
$0 = input('input')
$1 = torch._ops.aten.view_copy.default($0, [4, 2])""")

    def test_everything(self):
        def f(x):
            # test: everything
            tmp = torch.ones(2, 2)
            x2 = x + x
            y = x2.view(8)
            z0 = y.reshape(2, 4)
            z1 = z0.transpose(1, 0)
            z1.unsqueeze_(0)
            z1.squeeze_()
            z2, z3 = z1.split(2)
            z2.add_(tmp)
            z4 = z0[0] + z2.reshape(4)
            return z2
        self.assert_functionalization(f, torch.ones(4, 2))
        logs = self.get_logs(f, torch.ones(4, 2))
        self.assertExpectedInline('\n'.join(logs), """\
$0 = input('input')
$1 = torch._ops.aten.add.Tensor($0, $0)
$2 = torch._ops.aten.view_copy.default($1, [8])
$3 = torch._ops.aten._reshape_alias_copy.default($2, [2, 4], [4, 1])
$4 = torch._ops.aten.transpose_copy.int($3, 1, 0)
$5 = torch._ops.aten.view_copy.default($1, [8])
$6 = torch._ops.aten._reshape_alias_copy.default($5, [2, 4], [4, 1])
$7 = torch._ops.aten.transpose_copy.int($6, 1, 0)
$8 = torch._ops.aten.unsqueeze_copy.default($7, 0)
$9 = torch._ops.aten.view_copy.default($1, [8])
$10 = torch._ops.aten._reshape_alias_copy.default($9, [2, 4], [4, 1])
$11 = torch._ops.aten.transpose_copy.int($10, 1, 0)
$12 = torch._ops.aten.unsqueeze_copy.default($11, 0)
$13 = torch._ops.aten.squeeze_copy.default($12)
$14, $15 = torch._ops.aten.split_copy.Tensor($13, 2)
$16 = torch._ops.aten.add.Tensor($14, tensor([[1., 1.],
        [1., 1.]]))
$17 = torch._ops.aten.select_copy.int($3, 0, 0)
$18 = torch._ops.aten.clone.default($16, memory_format=torch.contiguous_format)
$19 = torch._ops.aten._unsafe_view.default($18, [4])
$20 = torch._ops.aten.view_copy.default($1, [8])
$21 = torch._ops.aten._reshape_alias_copy.default($20, [2, 4], [4, 1])
$22 = torch._ops.aten.transpose_copy.int($21, 1, 0)
$23 = torch._ops.aten.unsqueeze_copy.default($22, 0)
$24 = torch._ops.aten.squeeze_copy.default($23)
$25 = torch._ops.aten.slice_scatter.default($24, $16, 0, 0, 2)
$26 = torch._ops.aten.unsqueeze_copy.default($25, 0)
$27 = torch._ops.aten.squeeze_copy.dim($26, 0)
$28 = torch._ops.aten.transpose_copy.int($27, 1, 0)
$29 = torch._ops.aten._reshape_alias_copy.default($28, [8], [1])
$30 = torch._ops.aten.view_copy.default($29, [4, 2])
$31 = torch._ops.aten.view_copy.default($30, [8])
$32 = torch._ops.aten._reshape_alias_copy.default($31, [2, 4], [4, 1])
$33 = torch._ops.aten.select_copy.int($32, 0, 0)
$34 = torch._ops.aten.add.Tensor($33, $19)""")

    def test_reapply_views_simple(self):
        def f(x):
            tmp = torch.ones(4, 2)
            y = x.view(4, 2)
            y.add_(tmp)
            z = x * x
            return y
        self.assert_functionalization(f, torch.ones(4, 2), reapply_views=True)
        logs = self.get_logs(f, torch.ones(4, 2), reapply_views=True)
        self.assertExpectedInline('\n'.join(logs), """\
$0 = input('input')
$1 = torch._ops.aten.view.default($0, [4, 2])
$2 = torch._ops.aten.add.Tensor($1, tensor([[1., 1.],
        [1., 1.],
        [1., 1.],
        [1., 1.]]))
$3 = torch._ops.aten.view.default($2, [4, 2])
$4 = torch._ops.aten.mul.Tensor($3, $3)""")

    def test_aliases_maintained_after_pass_when_reapplying_views(self):
        def f(x):
            tmp = torch.ones(4, 2)
            y = x.view(4, 2)
            z = x.view(4, 2)
            y.add_(tmp)
            return y, z

        input_functional = torch._to_functional_tensor(torch.ones(4, 2))
        torch._enable_functionalization(reapply_views=True)
        try:
            y, z = f(input_functional)
            torch._sync(y)
            torch._sync(z)
        finally:
            torch._disable_functionalization()

        # y and z are aliases inside of the function, and that aliasing relationship should be maintained.
        _y = torch._from_functional_tensor(y)
        _z = torch._from_functional_tensor(z)
        self.assertTrue(are_aliased(_y, _z))

    # copy_() gets its own test, because it is special cased in functionalization.
    # self.copy_(src) decomposes into src.to(self).expand_as(self).
    def test_copy_(self):
        def f(x):
            tmp = torch.zeros(2, 2)
            # NOTE: LoggingTensor isn't a mode, which means that the diagonal call
            # will not be logged. This is fine for testing.
            tmp_slice = tmp.diagonal()
            y = tmp_slice.copy_(x)
            z = y.add_(x)
            return z

        # Test 1: copy_() with same dtype and shape
        # to() is a composite op that noops when the dtype/shape match, so nothing gets logged.
        # self.assert_functionalization(f, torch.ones(2))
        logs = self.get_logs(f, torch.ones(2))
        self.assertExpectedInline('\n'.join(logs), """\
$0 = input('input')
$1 = torch._ops.aten.copy.default(tensor([0., 0.]), $0)
$2 = torch._ops.aten.add.Tensor($1, $0)""")

        # Test 2: copy_() with same dtype, different shape
        self.assert_functionalization(f, torch.ones(1))
        logs = self.get_logs(f, torch.ones(1))
        self.assertExpectedInline('\n'.join(logs), """\
$0 = input('input')
$1 = torch._ops.aten.copy.default(tensor([0., 0.]), $0)
$2 = torch._ops.aten.add.Tensor($1, $0)""")

        # Test 3: copy_() with different dtype, same shape
        self.assert_functionalization(f, torch.ones(2, dtype=torch.long))
        logs = self.get_logs(f, torch.ones(2, dtype=torch.long))
        self.assertExpectedInline('\n'.join(logs), """\
$0 = input('input')
<<<<<<< HEAD
$1 = torch._ops.aten.copy.default(tensor([0., 0.]), $0)
$2 = torch._ops.aten.add.Tensor($1, $0)""")
=======
$1 = torch._ops.aten._to_copy.default($0, dtype=torch.float32, layout=torch.strided, device=device(type='cpu'), pin_memory=False)
$2 = torch._ops.aten.expand_copy.default($1, [2])
$3 = torch._ops.aten.add.Tensor($2, $0)""")
>>>>>>> 58ff7a1b

        # Test 4: copy_() with different dtype, different shape
        self.assert_functionalization(f, torch.ones(1, dtype=torch.long))
        logs = self.get_logs(f, torch.ones(1, dtype=torch.long))
        self.assertExpectedInline('\n'.join(logs), """\
$0 = input('input')
<<<<<<< HEAD
$1 = torch._ops.aten.copy.default(tensor([0., 0.]), $0)
$2 = torch._ops.aten.add.Tensor($1, $0)""")
=======
$1 = torch._ops.aten._to_copy.default($0, dtype=torch.float32, layout=torch.strided, device=device(type='cpu'), pin_memory=False)
$2 = torch._ops.aten.expand_copy.default($1, [2])
$3 = torch._ops.aten.add.Tensor($2, $0)""")
>>>>>>> 58ff7a1b

    def test_fill_(self):
        def f(x):
            y = x + x
            z = y.diagonal()
            z.fill_(0)
            return y

        self.assert_functionalization(f, torch.ones(2, 2))
        logs = self.get_logs(f, torch.ones(2, 2))
        self.assertExpectedInline('\n'.join(logs), """\
$0 = input('input')
$1 = torch._ops.aten.add.Tensor($0, $0)
$2 = torch._ops.aten.diagonal_copy.default($1)
$3 = torch._ops.aten.fill.Scalar($2, 0)""")

    def test_nested_functions_propagate_updates(self):
        def g(x):
            # Create a view of x
            y = x[0]
            y.add_(1)
            # The view, y, gets deallocated at the end of this function

        def f(x):
            # Calling g(x) should mutate x
            g(x)
            # We expect x to be synced here, even though the alias created in g() has been deallocated!
            y = x + x
            return y

        self.assert_functionalization(f, torch.ones(2, 2))

    def test_mixed_wrappers_valid(self):
        def f(x, y):
            z = x + y
            z.add_(1)
            return z

        x1_not_functional = LoggingTensor(torch.ones(4))
        x2_functional = torch._to_functional_tensor(LoggingTensor(torch.ones(4)))

        with capture_logs() as logs:
            y = f(x1_not_functional, x2_functional)

        # Make sure that functionalization ran the "+" kernel
        # with a functional + non-functional tensor, and wrapped the output appropriately.
        self.assertExpectedInline('\n'.join(logs), """\
$2 = torch._ops.aten.add.Tensor($0, $1)
$3 = torch._ops.aten.add.Tensor($2, 1)""")

    def test_mixed_wrappers_invalid(self):
        x1_not_functional = torch.ones(4)
        x2_functional = torch._to_functional_tensor(torch.ones(4))

        # When dealing with mixed functional + nonfunctional tensors,
        # normal_tensor.add_(functional_tensor) is not valid
        # because normal_tensor would need to be "promoted" to a functional tensor.
        with self.assertRaises(RuntimeError):
            x1_not_functional.add_(x2_functional)

    # This tests the behavior of functionalization with multiple layers of wrapped tensor subclasses.
    def test_multiple_levels_of_wrapping(self):
        def f(x):
            # call an inplace op and have it get logged twice (by the outer + inner wrapper)
            x.add_(1)

        # Test 1: both the inner and outer wrapper are "functionalized"
        x_inner_and_outer_functional = torch._to_functional_tensor(
            InplaceLoggingTensor(torch._to_functional_tensor(LoggingTensor(torch.ones(4)))))

        with capture_logs() as logs:
            f(x_inner_and_outer_functional)

        # Since both wrappers were unctionalized, they both log "add"
        self.assertExpectedInline('\n'.join(logs), """\
$1 = torch._ops.aten.add.Tensor($0, 1)
$3 = torch._ops.aten.add.Tensor($2, 1)""")

        # Test 2: only the inner wrapper is "functionalized"
        x_only_inner_functional = InplaceLoggingTensor(torch._to_functional_tensor(LoggingTensor(torch.ones(4))))

        with capture_logs() as logs:
            f(x_only_inner_functional)

        # Since only the inner wrapper is functionalized, then the inner (first) log is functionalized
        self.assertExpectedInline('\n'.join(logs), """\
$1 = torch._ops.aten.add.Tensor($0, 1)
$3 = torch._ops.aten.add_.Tensor($2, 1)""")

        # Test 3: only the inner wrapper is "functionalized"
        x_only_outer_functional = torch._to_functional_tensor(InplaceLoggingTensor(LoggingTensor(torch.ones(4))))

        with capture_logs() as logs:
            f(x_only_outer_functional)

        # Only the outer add_ is functionalized
        # Since only the outer wrapper is functionalized, then the outer (second) log is functionalized
        self.assertExpectedInline('\n'.join(logs), """\
$1 = torch._ops.aten.add_.Tensor($0, 1)
$3 = torch._ops.aten.add.Tensor($2, 1)""")

if __name__ == '__main__':
    run_tests()<|MERGE_RESOLUTION|>--- conflicted
+++ resolved
@@ -490,28 +490,16 @@
         logs = self.get_logs(f, torch.ones(2, dtype=torch.long))
         self.assertExpectedInline('\n'.join(logs), """\
 $0 = input('input')
-<<<<<<< HEAD
 $1 = torch._ops.aten.copy.default(tensor([0., 0.]), $0)
 $2 = torch._ops.aten.add.Tensor($1, $0)""")
-=======
-$1 = torch._ops.aten._to_copy.default($0, dtype=torch.float32, layout=torch.strided, device=device(type='cpu'), pin_memory=False)
-$2 = torch._ops.aten.expand_copy.default($1, [2])
-$3 = torch._ops.aten.add.Tensor($2, $0)""")
->>>>>>> 58ff7a1b
 
         # Test 4: copy_() with different dtype, different shape
         self.assert_functionalization(f, torch.ones(1, dtype=torch.long))
         logs = self.get_logs(f, torch.ones(1, dtype=torch.long))
         self.assertExpectedInline('\n'.join(logs), """\
 $0 = input('input')
-<<<<<<< HEAD
 $1 = torch._ops.aten.copy.default(tensor([0., 0.]), $0)
 $2 = torch._ops.aten.add.Tensor($1, $0)""")
-=======
-$1 = torch._ops.aten._to_copy.default($0, dtype=torch.float32, layout=torch.strided, device=device(type='cpu'), pin_memory=False)
-$2 = torch._ops.aten.expand_copy.default($1, [2])
-$3 = torch._ops.aten.add.Tensor($2, $0)""")
->>>>>>> 58ff7a1b
 
     def test_fill_(self):
         def f(x):
